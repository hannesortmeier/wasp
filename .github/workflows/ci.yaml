--- conflicted
+++ resolved
@@ -81,31 +81,13 @@
         if: matrix.os == 'ubuntu-latest'
         run: ./run ormolu:check
 
-<<<<<<< HEAD
-      - name: Set up Haskell (Stack)
-        uses: haskell/actions/setup@v1
-        with:
-          ghc-version: latest
-          enable-stack: true
-          stack-version: latest
-
-      - name: Verify Haskell setup
-        run: |
-          stack --numeric-version
-          stack path --stack-root
-          ghc --version
-          
-      - name: Build dependencies 
-        run: stack --install-ghc test --only-dependencies
+      - name: Build external dependencies 
+        run: cabal build --enable-tests --enable-benchmarks --only-dependencies 
 
       - name: Set up Node
         uses: actions/setup-node@v2
         with:
           node-version: '16'
-=======
-      - name: Build external dependencies 
-        run: cabal build --enable-tests --enable-benchmarks --only-dependencies 
->>>>>>> 2a16bfd3
       
       - name: Build Wasp code & run tests
         run: cabal test
