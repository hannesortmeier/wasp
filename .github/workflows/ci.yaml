--- conflicted
+++ resolved
@@ -95,20 +95,16 @@
 
       - name: Build external dependencies 
         run: cabal build --enable-tests --enable-benchmarks --only-dependencies 
+      
+      - name: Build wasp code
+        run: cabal build all
 
-<<<<<<< HEAD
       - name: Set up Node
         uses: actions/setup-node@v2
         with:
           node-version: '16'
-      
-      - name: Build Wasp code & run tests
-=======
-      - name: Build wasp code
-        run: cabal build all
 
       - name: Run tests
->>>>>>> 78651100
         run: cabal test
 
       - name: Create binary package (Unix)
