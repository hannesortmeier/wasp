--- conflicted
+++ resolved
@@ -143,11 +143,7 @@
       "@docusaurus/preset-classic",
       {
         gtag: {
-<<<<<<< HEAD
-          trackingID: 'GTM-PQ4JFCK',
-=======
           trackingID: "GTM-PQ4JFCK",
->>>>>>> 7995c905
           anonymizeIP: true,
         },
         docs: {
