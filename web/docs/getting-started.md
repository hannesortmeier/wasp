---
title: Getting Started
slug: /
next: /tutorials/todo-app
---

import Tabs from '@theme/Tabs'
import TabItem from '@theme/TabItem'
import useBaseUrl from '@docusaurus/useBaseUrl';


## 1. Requirements

### Node.js compatible with 16.0.0
```shell-session
node -v  # must be something like 16.x.x
```

### NPM compatible with 8.0.0
```shell-session
npm -v  # must be something like 8.x.x
```

We recommend using [nvm](https://github.com/nvm-sh/nvm) for managing your Node.js installation version(s).

<details>
  <summary style={{cursor: 'pointer', 'textDecoration': 'underline'}}>
    Quick guide on installing/using nvm
  </summary>
  <div>

  Install nvm via your OS package manager (aptitude, pacman, homebrew, ...) or alternatively via [nvm install script](https://github.com/nvm-sh/nvm#install--update-script).

  Then, install a version of node that you need (any version compatible with 16.0.0), e.g.:
  ```shell-session
  nvm install 16
  ```

  Finally, whenever you need to ensure specific version of node is used, run e.g.
  ```shell-session
  nvm use 16
  ```
  to set the node version for current shell session.

  You can run
  ```shell-session
  node -v
  ```
  to check the version of node currently being used in this shell session.

  Check NVM repo for more details: https://github.com/nvm-sh/nvm .

  </div>
</details>


## 2. Installation

<Tabs
  defaultValue='linux/osx'
  values={[
    {label: 'Linux / OS X', value: 'linux/osx'},
    {label: 'Windows', value: 'win'},
    {label: 'From source', value: 'source'}
  ]}
>
  <TabItem value='linux/osx' >
<div style={{borderLeft: 'solid 6px #bf9900', paddingLeft: '10px'}} >

Open your terminal and run:

```bash
curl -sSL https://get.wasp-lang.dev/installer.sh | sh
```

</div>
  </TabItem>

  <TabItem value='win'>
<div style={{borderLeft: 'solid 6px #bf9900', paddingLeft: '10px'}} >

With Wasp for Windows, we are almost there: Wasp is successfully compiling and running on Windows but there is a bug or two stopping it from fully working. Check it out [here](https://github.com/wasp-lang/wasp/issues/48) if you are interested in helping.

In the meantime, the best way to start using Wasp on Windows is by using [WSL](https://docs.microsoft.com/en-us/windows/wsl/install-win10). Once you set up Ubuntu on WSL, just follow Linux instructions for installing Wasp. If you need further help, reach out to us on [Discord](https://discord.gg/rzdnErX) - we have some community members using WSL that might be able to help you.

</div>
  </TabItem>

  <TabItem value='source'>
<div style={{borderLeft: 'solid 6px #bf9900', paddingLeft: '10px'}} >

If installer is not working for you or your OS is not supported, you can try building Wasp from source.

To install from source, you need to clone the [wasp repo](https://github.com/wasp-lang/wasp), install [cabal](https://cabal.readthedocs.io/en/stable/getting-started.html) on your machine and then run `cabal install` from the `waspc/` dir.

<<<<<<< HEAD
If you have never built Wasp before, this might take some time due to `stack` downloading dependencies for the first time.
=======
If you have never built Wasp before, this might take some time due to `cabal` downloading dependencies for the first time.  
>>>>>>> 2a16bfd3

Check [waspc/](https://github.com/wasp-lang/wasp/tree/main/waspc) for more details on building.

</div>
  </TabItem>
</Tabs>

## 3. Creating and running your first app
```shell-session
wasp new MyNewApp # Creates a new web app named MyNewApp.
cd MyNewApp
wasp start # Serves the web app.
```

That's it :tada:! You have successfully created and served a new web app at <http://localhost:3000> and Wasp is serving both frontend and backend for you.

## 4. What next?

**Check out the 🤓 [Todo App tutorial](tutorials/todo-app.md) 🤓 , which will take you through all the core features of Wasp!**

You can also:
- Join the community on [Discord](https://discord.gg/rzdnErX)! Any feedback or questions you have, we are there for you.
- If you are using Visual Studio Code, install our <a href="https://marketplace.visualstudio.com/items?itemName=wasp-lang.wasp">Wasp language extension</a>!<|MERGE_RESOLUTION|>--- conflicted
+++ resolved
@@ -93,11 +93,7 @@
 
 To install from source, you need to clone the [wasp repo](https://github.com/wasp-lang/wasp), install [cabal](https://cabal.readthedocs.io/en/stable/getting-started.html) on your machine and then run `cabal install` from the `waspc/` dir.
 
-<<<<<<< HEAD
-If you have never built Wasp before, this might take some time due to `stack` downloading dependencies for the first time.
-=======
 If you have never built Wasp before, this might take some time due to `cabal` downloading dependencies for the first time.  
->>>>>>> 2a16bfd3
 
 Check [waspc/](https://github.com/wasp-lang/wasp/tree/main/waspc) for more details on building.
 
