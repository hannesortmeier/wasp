---
title: Features
---

## App

There can be only one declaration of `app` type per Wasp project.
It serves as a starting point and defines global properties of your app.

```css
app todoApp {
  wasp: {
    version: "^0.6.0"
  },
  title: "ToDo App",
  head: [  // optional
    "<link rel=\"stylesheet\" href=\"https://fonts.googleapis.com/css?family=Roboto:300,400,500&display=swap\" />"
  ]
}
```

### Fields

#### `wasp: dict` (required)
Wasp compiler configuration. It is a dictionary with a single field:
-  `version: string` (required) - version declares the compatible Wasp versions for the app. It should contain a valid [SemVer range](https://github.com/npm/node-semver#ranges).

:::info
For now, the version field only supports caret ranges (i.e., `^x.y.z`). Support for the full specification will come in a future version of Wasp
:::

#### `title: string` (required)
Title of your app. It will be displayed in the browser tab, next to the favicon.

#### `head: [string]` (optional)
Head of your HTML Document. Your app's metadata (styles, links, etc) can be added here.

#### `auth: dict` (optional)
Authentication and authorization configuration.
Check [`app.auth`](/docs/language/features#authentication--authorization) for more details.

#### `client: dict` (optional)
Client configuration.
Check [`app.client`](/docs/language/features#client-configuration) for more details.

#### `server: dict` (optional)
Server configuration.
Check [`app.server`](/docs/language/features#server-configuration) for more details.

#### `db: dict` (optional)
Database configuration.
Check [`app.db`](/docs/language/features#database-configuration) for more details.

#### `dependencies: [(string, string)]` (optional)
List of dependencies (external libraries).
Check [`app.dependencies`](/docs/language/features#dependencies) for more details.

## Page

`page` declaration is the top-level layout abstraction. Your app can have multiple pages.

```css
page MainPage {
  component: import Main from "@client/pages/Main",
  authRequired: false  // optional
}
```

Normally you will also want to associate `page` with a `route`, otherwise it won't be accessible in the app.

### Fields

#### `component: ClientImport` (required)
Import statement of the React element that implements the page component.

#### `authRequired: bool` (optional)
Can be specified only if [`app.auth`](/docs/language/features#authentication--authorization) is defined.

If set to `true`, only authenticated users will be able to access this page. Unauthenticated users will be redirected to a route defined by `onAuthFailedRedirectTo` property within `app.auth`.

If `authRequired` is set to `true`, the React component of a page (specified by `component` property) will be provided `user` object as a prop.

Check out this [section of our Todo app tutorial](/docs/tutorials/todo-app/06-auth#updating-main-page-to-check-if-user-is-authenticated) for an example of usage.

## Route

`route` declaration provides top-level routing functionality in Wasp.

```css
route AboutRoute { path: "/about", to: AboutPage }
```

### Fields

#### `path: string` (required)
URL path of the route. Route path can be parametrised and follows the same conventions as
[React Router](https://reactrouter.com/web/).

#### `to: page` (required)
Name of the `page` to which the path will lead.
Referenced page must be defined somewhere in `.wasp` file.

### Example - parametrised URL path
```css
route TaskRoute { path: "/task/:id", to: TaskPage }
```
For details on URL path format check [React Router](https://reactrouter.com/web/)
documentation.

### Accessing route parameters in a page component

Since Wasp under the hood generates code with [React Router](https://reactrouter.com/web/),
the same rules apply when accessing URL params in your React components. Here is an example just to get you
started:

```c title="todoApp.wasp"
// ...
route TaskRoute { path: "/task/:id", to: TaskPage }
page TaskPage {
  component: import Task from "@client/pages/Task"
}
```

```jsx title="pages/Task.js"
import React from 'react'

const Task = (props) => {
  return (
    <div>
      I am showing a task with id: {props.match.params.id}.
    </div>
  )
}

export default Task
```
### Navigating between routes

Navigation can be performed from the React code via `<Link/>` component, also using the functionality of
[React Router](https://reactrouter.com/web/):

```c title="todoApp.wasp"
// ...
route HomeRoute { path: "/home", to: HomePage }
page HomePage {
  component: import Home from "@client/pages/Home"
}
```

```jsx title="src/client/pages/OtherPage.js"
import React from 'react'
import { Link } from "react-router-dom"

const OtherPage = (props) => {
  return (
    <Link to="/home">Go to homepage</Link>
  )
}
```

## Entity

`entity` declaration represents a database model.
Wasp uses [Prisma](https://www.prisma.io/) to implement database functionality and currently provides only a thin layer above it.

Each `Entity` declaration corresponds 1-to-1 to Prisma data model and is defined in a following way:

```css
entity Task {=psl
    id          Int     @id @default(autoincrement())
    description String
    isDone      Boolean @default(false)
psl=}
```

### `{=psl ... psl=}: PSL`
Definition of entity fields in *Prisma Schema Language* (PSL). See
[here for intro and examples](https://www.prisma.io/docs/reference/tools-and-interfaces/prisma-schema)
and [here for a more exhaustive language specification](https://github.com/prisma/specs/tree/master/schema).

### Using Entities

Entity-system in Wasp is based on [Prisma](http://www.prisma.io), and currently Wasp provides only a thin layer
on top of it. The workflow is as follows:

1. Wasp developer creates/updates some of the entities in `.wasp` file.
2. Wasp developer runs `wasp db migrate-dev`.
3. Migration data is generated in `migrations/` folder (and should be commited).
4. Wasp developer uses Prisma JS API to work with the database when in Operations.

Currently entities can be accessed only in Operations (Queries & Actions), so check their part of docs for more info on how to use entities in their context.

## Queries and Actions (aka Operations)

In Wasp, the client and the server interact with each other through Operations.
Wasp currently supports two kinds of Operations: **Queries** and **Actions**.

### Query

Queries are used to fetch data from the server. They do not modify the server's state.

Queries are implemented in NodeJS and executed within the server's context.
Wasp generates the code that lets you call the Query from anywhere in your code (client or server) using the same interface.
In other words, you won't have to worry about building an HTTP API for the Query, handling the request on the server, or even handling and caching the responses on the client.
Instead, simply focus on the business logic inside your Query and let Wasp take care of the rest!

To create a Wasp Query, you must:
1. Define the Query's NodeJS implementation
2. Declare the Query in Wasp using the `query` declaration

After completing these two steps, you'll be able to use the Query from any point in your code.


#### Defining the Query's NodeJS implementation
A Query must be implemented as an `async` NodeJS function that takes two arguments.
Since both arguments are positional, you can name the parameters however you want, but we'll stick with `args` and `context`:
1. `args`:  An object containing all the arguments (i.e., payload) **passed to the Query by the caller** (e.g., filtering conditions).
Take a look at [the examples of usage](#using-the-query) to see how to pass this object to the Query.
3. `context`: An additional context object **injected into the Query by Wasp**. This object contains user session information, as well as information about entities. The examples here won't use the context for simplicity purposes. You can read more about it in the [section about using entities in queries](#using-entities-in-queries).

Here's an example of two simple Queries:
```js title="src/server/queries.js"
// our "database"
const tasks = [
  { id: 1, description: "Buy some eggs", isDone: true },
  { id: 2, description: "Make an omelette", isDone: false },
  { id: 3, description: "Eat breakfast", isDone: false }
]


// You don't need to use the arguments if you don't need them
export const getAllTasks = async () => {
  return tasks;
}

// The 'args' object is something sent by the caller (most often from the client)
export const getFilteredTasks = async (args) => {
  const { isDone } = args;
  return tasks.filter(task => task.isDone === isDone)
}
```

#### Declaring a Query in Wasp
After implementing your Queries in NodeJS, all that's left to do before using them is tell Wasp about it!
You can easily do this with the `query` declaration, which supports the following fields:
- `fn: ServerImport` (required) - The import statement of the Query's NodeJs implementation.
- `entities: [Entity]` (optional) - A list of entities you wish to use inside your Query.
We'll leave this option aside for now. You can read more about it [here](#using-entities-in-queries).

Wasp Queries and their implementations don't need to (but can) have the same name, so we will keep the names different to avoid confusion.
With that in mind, this is how you might declare the Queries that use the implementations from the previous step:
```c title="pages/main.wasp"
// ...

// Again, it most likely makes sense to name the Wasp Query after
// its implementation. We're changing the name to emphasize the difference.

query fetchAllTasks {
  fn: import { getAllTasks } from "@server/queries.js"
}

query fetchFilteredTasks {
  fn: import { getFilteredTasks } from "@server/queries.js"
}
```

After declaring a NodeJS function as a Wasp Query, two crucial things happen:
- Wasp **generates a client-side JavaScript function** that shares its name with the Query (e.g., `fetchFilteredTasks`).
This function takes a single optional argument - an object containing any serializable data you wish to use inside the Query.
Wasp will pass this object to the Query's implementation as its first positional argument (i.e., `args` from the previous step).
Such an abstraction works thanks to an HTTP API route handler Wasp generates on the server, which calls the Query's NodeJS implementation under the hood.
- Wasp **generates a server-side NodeJS function** that shares its name with the Query. This function's interface is identical to the client-side function from the previous point.

Generating two such functions ensures a uniform calling interface across the entire app (both client and server).


#### Using the Query
To use the Query, you can import it from `@wasp` and call it directly. As mentioned, the usage is the same regardless of whether you're on the server or the client:
```javascript
import fetchAllTasks from '@wasp/queries/fetchAllTasks.js'
import fetchFilteredTasks from '@wasp/queries/fetchFilteredTasks.js'

// ...

const allTasks = await fetchAllTasks();
const doneTasks = await fetchFilteredTasks({isDone: true})
```

**NOTE**: Wasp will not stop you from importing a Query's NodeJS implementation from `./queries.js` and calling it directly. However, we advise against this, as you'll lose all the useful features a Wasp Query provides (e.g., entity injection).

#### The `useQuery` hook
When using Queries on the client, you can make them reactive with the help of the `useQuery` hook.
This hook comes bundled with Wasp and is a thin wrapper around the `useQuery` hook from [_react-query_](https://github.com/tannerlinsley/react-query).

Wasp's `useQuery` hook accepts three arguments:
- `queryFn` (required): A Wasp query declared in the previous step or, in other words, the client-side query function generated by Wasp based on a `query` declaration.
- `queryFnArgs` (optional): The arguments object (payload) you wish to pass into the Query. The Query's NodeJS implementation will receive this object as its first positional argument.
- `options` (optional): A _react-query_ `options` object. Use this to change
  [the default
  behaviour](https://react-query.tanstack.com/guides/important-defaults) for
  this particular query. If you want to change the global defaults, you can do
  so in the [client setup function](#overriding-default-behaviour-for-queries).

Wasp's `useQuery` hook behaves mostly the same as [_react-query_'s `useQuery` hook](https://react-query.tanstack.com/docs/api#usequery), the only difference being in not having to supply the key (Wasp does this automatically under the hood).

Here's an example of calling the Queries using the `useQuery` hook:
```jsx
import React from 'react'
import { useQuery } from '@wasp/queries'

import fetchAllTasks from '@wasp/queries/fetchAllTasks'
import fetchFilteredTasks from '@wasp/queries/fetchFilteredTasks'

const MainPage = () => {
  const {
    data: allTasks,
    error: error1
  } = useQuery(fetchAllTasks)

  const {
    data: doneTasks,
    error: error2
  } = useQuery(fetchFilteredTasks, { isDone: true })

  return (
    <div>
        <h2>All Tasks</h2>
        {allTasks ? allTasks.map(task => <Task key={task.id} {...task}/>) : error1}

        <h2>Finished Tasks</h2>
        {doneTasks ? doneTasks.map(task => <Task key={task.id} {...task}/>) : error2}
    </div>
  )
}

const Task = ({ description, isDone }) => {
  return (
    <div>
        <p><strong>Description: </strong>{ description }</p>
        <p><strong>Is done: </strong>{ isDone ? 'Yes' : 'No' }</p>
    </div>
  )
}


export default MainPage
```

#### Error Handling
For security reasons, all exceptions thrown in the Query's NodeJS implementation are sent to the client as responses with the HTTP status code `500`, with all other details removed.
Hiding error details by default helps against accidentally leaking possibly sensitive information over the network.

If you do want to pass additional error information to the client, you can construct and throw an appropriate `HttpError` in your NodeJS Query function:
```js title=src/server/queries.js
import HttpError from '@wasp/core/HttpError.js'

export const getTasks = async (args, context) => {
  const statusCode = 403
  const message = 'You can\'t do this!'
  const data = { foo: 'bar' }
  throw new HttpError(statusCode, message, data)
}
```

If the status code is `4xx`, the client will receive a response object with the corresponding `.message` and `.data` fields and rethrow the error (with these fields included).
To prevent information leakage, the server won't forward these fields for any other HTTP status codes.

#### Using Entities in Queries
In most cases, resources used in Queries will be [Entities](#entity).
To use an Entity in your Query, add it to the query declaration in Wasp:

```c {4,9} title="main.wasp"

query fetchAllTasks {
  fn: import { getAllTasks } from "@server/queries.js",
  entities: [Task]
}

query fetchFilteredTasks {
  fn: import { getFilteredTasks } from "@server/queries.js",
  entities: [Task]
}
```

Wasp will inject the specified Entity into the Query's `context` argument, giving you access to the Entity's Prisma API:
```js title="src/server/queries.js"
export const getAllTasks = async (args, context) => {
  return context.entities.Task.findMany({})
}

export const getFilteredTasks = async (args, context) => {
  return context.entities.Task.findMany({
    where: { isDone: args.isDone }
  })
}
```

The object `context.entities.Task` exposes `prisma.task` from [Prisma's CRUD API](https://www.prisma.io/docs/reference/tools-and-interfaces/prisma-client/crud).


### Action

Actions are very similar to Queries. So similar, in fact, we will only list the differences:
1. They can (and most often should) modify the server's state, while Queries are only allowed to read it.
2. Actions don't need to be reactive so you can call them directly. Still, Wasp does provide a `useAction` React hook for adding extra behavior to the Action (e.g., optimistic updates).
Read more about the [`useAction` hook](#the-useaction-hook) below.
3. `action` declarations in Wasp are mostly identical to `query` declarations. The only difference is in the declaration's name.

Here's an implementation of a simple Action:

```js title=src/server/actions.js
export const sayHi = async () => {
  console.log('The client said Hi!')
}
```
Its corresponding declaration in Wasp:

```c title="main.wasp"
// ...

action sayHi {
  fn: import { sayHi } from "@server/actions.js"
}
```
And an example of how to import and call the declared Action:

```js
import sayHi from '@wasp/actions/sayHi'

// ...

sayHi()
```

Here's an example on how you might define a less contrived Action.
```js title=src/server/actions.js
// ...
export const updateTaskIsDone = ({ id, isDone }, context) => {
    return context.entities.Task.update({
        where: { id },
        data: { isDone }
    })
}
```
```c title=main.wasp
action updateTaskIsDone {
  fn: import { updateTaskIsDone } from "@server/actions.js",
  entities: [Task]
}
```

And here is how you might use it:
```js {4,18} title=src/client/pages/Task.js
import React from 'react'
import { useQuery } from '@wasp/queries'
import fetchTask from '@wasp/queries/fetchTask'
import updateTaskIsDone from '@wasp/actions/updateTaskIsDone'

const TaskPage = ({ id }) => {
  const { data: task } = useQuery(fetchTask, { id })

  if (!task) {
    return <h1>"Loading"</h1>
  }

  const { description, isDone } = task
  return (
    <div>
      <p><strong>Description: </strong>{description}</p>
      <p><strong>Is done: </strong>{isDone ? 'Yes' : 'No'}</p>
      <button onClick={() => updateTaskIsDone({ id, isDone: !isDone })}>
        Mark as {task.isDone ? 'undone' : 'done'}
      </button>
    </div>
  )
}
```

#### The `useAction` hook
When using Actions in components, you can enhance them with the help of the `useAction` hook. This hook comes bundled with Wasp and decorates Wasp Actions.
In other words, the hook returns a function whose API matches the original Action while also doing something extra under the hood (depending on how you configure it).

The `useAction` hook accepts two arguments:
- `actionFn` (required) - The Wasp Action (i.e., the client-side query function generated by Wasp based on a query declaration) you wish to enhance.
- `actionOptions` (optional) - An object configuring the extra features you want to add to the given Action. While this argument is technically optional, there is no point in using the `useAction` hook without providing it (it would be the same as using the Action directly). The Action options object supports the following fields: 
  - `optimisticUpdates` (optional) - An array of objects where each object defines an [optimistic update](https://stackoverflow.com/a/33009713) to perform on the query cache. To define an optimistic update, you must specify the following properties:
    - `getQuerySpecifier` (required) - A function returning the query specifier (i.e., a value used to address the query you want to update). A query specifier is an array specifying the query function and arguments. For example, to optimistically update the query used with `useQuery(fetchFilteredTasks, {isDone: true }]`, your `getQuerySpecifier` function would have to return the array `[fetchFilteredTasks, { isDone: true}]`. Wasp will forward the argument you pass into the decorated Action to this function (i.e., you can use the properties of the added/change item to address the query).
    - `updateQuery` (required) - The function used to perform the optimistic update. It should return the desired state of the cache. Wasp will call it with the following arguments:
      - `item` - The argument you pass into the decorated Action.
      - `oldData` - The currently cached value for the query identified by the specifier.

**NOTE:** The `updateQuery` function must be a pure function. It must return the desired cache value identified by the `getQuerySpecifier` function and _must not_ perform any side effects. Also, make sure you only update the query caches affected by your action causing the optimistic update (Wasp cannot yet verify this). Finally, your implementation of the `updateQuery` function should work correctly regardless of the state of `oldData` (e.g., don't rely on array positioning). If you need to do something else during your optimistic update, you can directly use _react-query_'s lower-level API (read more about it [here](#advanced-usage)).

Here's an example showing how to configure the Action from the previous example to perform an optimistic update: 
```jsx {3,9,10,11,12,13,14,15,16,27} title=src/client/pages/Task.js
import React from 'react'
import { useQuery } from '@wasp/queries'
import { useAction } from '@wasp/actions'
import fetchTask from '@wasp/queries/fetchTask'
import updateTaskIsDone from '@wasp/actions/updateTaskIsDone'

const TaskPage = ({ id }) => {
  const { data: task } = useQuery(fetchTask, { id })
  const updateTaskIsDoneOptimistically = useAction(updateTaskIsDone, {
    optimisticUpdates: [
      {
        getQuerySpecifier: ({ id }) => [fetchTask, { id }],
        updateQuery: ({ isDone }, oldData) => ({ ...oldData, isDone })
      }
    ]
  })

  if (!task) {
    return <h1>"Loading"</h1>
  }

  const { description, isDone } = task
  return (
    <div>
      <p><strong>Description: </strong>{description}</p>
      <p><strong>Is done: </strong>{isDone ? 'Yes' : 'No'}</p>
      <button onClick={() => updateTaskIsDoneOptimistically({ id, isDone: !isDone })}>
        Mark as {task.isDone ? 'undone' : 'done'}
      </button>
      <div>
        <Link to="/">Back to main page</Link>
      </div>
    </div>
  )
}

export default TaskPage 
```
#### Advanced usage
The `useAction` hook currently only supports specifying optimistic updates. You can expect more features in future versions of Wasp.

Wasp's optimistic update API is deliberately small and focuses exclusively on updating Query caches (as that's the most common use case). You might need an API that offers more options or a higher level of control. If that's the case, instead of using Wasp's `useAction` hook, you can use _react-query_'s `useMutation` hook and directly work with [their low-level API](https://tanstack.com/query/v4/docs/guides/optimistic-updates?from=reactQueryV3&original=https://react-query-v3.tanstack.com/guides/optimistic-updates).

If you decide to use _react-query_'s API directly, you will need access to the Query's cache key. Wasp internally uses this key but abstracts it from the programmer. Still, you can easily obtain it by accessing the `queryCacheKey` property on a Query:
```js
import { fetchTasks } from '@wasp/queries'

const queryKey = fetchTasks.queryCacheKey
```

### Cache Invalidation
One of the trickiest parts of managing a web app's state is making sure the data returned by the queries is up to date.
Since Wasp uses _react-query_ for Query management, we must make sure to invalidate Queries (more specifically, their cached results managed by _react-query_) whenever they become stale.

It's possible to invalidate the caches manually through several mechanisms _react-query_ provides (e.g., refetch, direct invalidation).
However, since manual cache invalidation quickly becomes complex and error-prone, Wasp offers a quicker and a more effective solution to get you started: **automatic Entity-based Query cache invalidation**.
Because Actions can (and most often do) modify the state while Queries read it, Wasp invalidates a Query's cache whenever an Action that uses the same Entity is executed.

For example, let's assume that Action `createTask` and Query `getTasks` both use Entity `Task`. If `createTask` is executed, `getTasks`'s cached result may no longer be up-to-date.
Wasp will therefore invalidate it, making `getTasks` refetch data from the server, bringing it up to date again.

In practice, this means that Wasp keeps the queries "fresh" without requiring you to think about cache invalidation.

On the other hand, this kind of automatic cache invalidation can become wasteful (some updates might not be necessary) and will only work for Entities. If that's an issue, you can use the mechanisms provided by _react-query_ for now, and expect more direct support in Wasp for handling those use cases in a nice, elegant way.

If you wish to optimistically set cache values after perfomring an action, you can do so using [optimistic updates](https://stackoverflow.com/a/33009713). Configure them using Wasp's [useAction hook](#the-useaction-hook). This is currently the only manual cache invalidation mechanism Wasps supports natively. For everything else, you can always rely on _react-query_.

### Prisma Error Helpers
In your Operations, you may wish to handle general Prisma errors with HTTP-friendly responses. We have exposed two helper functions, `isPrismaError`, and `prismaErrorToHttpError`, for this purpose. As of now, we convert two specific Prisma errors (which we will continue to expand), with the rest being `500`. See the [source here](https://github.com/wasp-lang/wasp/blob/main/waspc/e2e-test/test-outputs/waspMigrate-golden/waspMigrate/.wasp/out/server/src/utils.js).

#### `import statement`:
```js
import { isPrismaError, prismaErrorToHttpError } from '@wasp/utils.js'
```

##### Example of usage:
```js
  try {
    await context.entities.Task.create({...})
  } catch (e) {
    if (isPrismaError(e)) {
      throw prismaErrorToHttpError(e)
    } else {
      throw e
    }
  }
```

## Jobs

If you have server tasks that you do not want to handle as part of the normal request-response cycle, Wasp allows you to make that function a `job` and it will gain some "superpowers." Jobs will persist between server restarts, can be retried if they fail, and they can even be delayed until the future (or have a recurring schedule)! Some examples where you may want to use a `job` on the server include sending an email, making an HTTP request to some external API, or doing some nightly calculations.

### Job Executors

Job executors handle the scheduling, monitoring, and execution of our jobs.

Wasp allows you to choose which job executor will be used to execute a specific job that you define, which affects some of the finer details of how jobs will behave and how they can be further configured. Each job executor has its pros and cons, which we will explain in more detail below, so you can pick the one that best suits your needs.

Currently, Wasp supports only one type of job executor, which is `PgBoss`, but in the future, it will likely support more.

#### pg-boss

We have selected [pg-boss](https://github.com/timgit/pg-boss/) as our first job executor to handle the low-volume, basic job queue workloads many web applications have. By using PostgreSQL (and [SKIP LOCKED](https://www.2ndquadrant.com/en/blog/what-is-select-skip-locked-for-in-postgresql-9-5/)) as its storage and synchronization mechanism, it allows us to provide many job queue pros without any additional infrastructure or complex management.

Keep in mind that pg-boss jobs run alongside your other server-side code, so they are not appropriate for CPU-heavy workloads. Additionally, some care is required if you modify scheduled jobs. Please see pg-boss details for more information.

<details>
  <summary>pg-boss details</summary>

  pg-boss provides many useful features, which can be found [here](https://github.com/timgit/pg-boss/blob/8.0.0/README.md).

  When you add pg-boss to a Wasp project, it will automatically add a new schema to your database called `pgboss` with some internal tracking tables, including `job` and `schedule`. pg-boss tables have a `name` column in most tables that will correspond to your `job` identifier. Additionally, these tables maintain arguments, states, return values, retry information, start and expiration times, and other metadata required by pg-boss.

  If you need to customize the creation of the pg-boss instance, you can set an environment variable called `PG_BOSS_NEW_OPTIONS` to a stringified JSON object containing [these initialization parameters](https://github.com/timgit/pg-boss/blob/8.0.0/docs/readme.md#newoptions). **NOTE**: Setting this overwrites all Wasp defaults, so you must include database connection information as well.

  ##### pg-boss considerations
  - Wasp starts pg-boss alongside your web server's application, where both are simultaneously operational. This means that jobs running via pg-boss and the rest of the server logic (like Operations) share the CPU, therefore you should avoid running CPU-intensive tasks via jobs.
    - Wasp does not (yet) support independent, horizontal scaling of pg-boss-only applications, nor starting them as separate workers/processes/threads.
  - The job name/identifier in your `.wasp` file is the same name that will be used in the `name` column of pg-boss tables. If you change a name that had a `schedule` associated with it, pg-boss will continue scheduling those jobs but they will have no handlers associated, and will thus become stale and expire. To resolve this, you can remove the applicable row from the `schedule` table in the `pgboss` schema of your database.
    - If you remove a `schedule` from a job, you will need to do the above as well.
  - If you wish to deploy to Heroku, you need to set an additional environment variable called `PG_BOSS_NEW_OPTIONS` to `{"connectionString":"<REGULAR_HEROKU_DATABASE_URL>","ssl":{"rejectUnauthorized":false}}`. This is because pg-boss uses the `pg` extension, which does not seem to connect to Heroku over SSL by default, which Heroku requires. Additionally, Heroku uses a self-signed cert, so we must handle that as well.
- https://devcenter.heroku.com/articles/connecting-heroku-postgres#connecting-in-node-js

</details>

### Basic job definition and usage

To declare a `job` in Wasp, simply add a declaration with a reference to an `async` function, like the following:

```css title="main.wasp"
job mySpecialJob {
  executor: PgBoss,
  perform: {
    fn: import { foo } from "@server/jobs/bar.js"
  }
}
```

Then, in your [Operations](/docs/language/features#queries-and-actions-aka-operations) or [setupFn](/docs/language/features#setupfn-serverimport-optional) (or any other NodeJS code), you can submit work to be done:
```js
import { mySpecialJob } from '@wasp/jobs/mySpecialJob.js'

const submittedJob = await mySpecialJob.submit({ job: "args" })
console.log(await submittedJob.pgBoss.details())

// Or, if you'd prefer it to execute in the future, just add a .delay().
// It takes a number of seconds, Date, or ISO date string.
await mySpecialJob.delay(10).submit({ job: "args" })
```

And that is it! Your job will be executed by the job executor (pg-boss, in this case) as if you called `foo({ job: "args" })`.

### Recurring jobs

If you have work that needs to be done on some recurring basis, you can add a `schedule` to your job declaration:

```css  {6-9} title="main.wasp"
job mySpecialJob {
  executor: PgBoss,
  perform: {
    fn: import { foo } from "@server/jobs/bar.js"
  },
  schedule: {
    cron: "0 * * * *",
    args: {=json { "job": "args" } json=} // optional
  }
}
```

In this example, you do _not_ need to invoke anything in JavaScript. You can imagine `foo({ "job": "args" })` getting automatically scheduled and invoked for you every hour.

### Fully specified example
Both `perform` and `schedule` accept `executorOptions`, which we pass directly to the named job executor when you submit jobs. In this example, the scheduled job will have a `retryLimit` set to 0, as `schedule` overrides any similar property from `perform`. Lastly, we add an entity to pass in via the context argument to `perform.fn`.

```css
job mySpecialJob {
  executor: PgBoss,
  entities: [Task],
  perform: {
    fn: import { foo } from "@server/jobs/bar.js",
    executorOptions: {
      pgBoss: {=json { "retryLimit": 1 } json=}
    }
  },
  schedule: {
    cron: "*/5 * * * *",
    args: {=json { "foo": "bar" } json=},
    executorOptions: {
      pgBoss: {=json { "retryLimit": 0 } json=}
    }
  }
}
```

### Fields

#### `executor: JobExecutor` (required)
`PgBoss` is currently our only job executor, and is recommended for low-volume production use cases. It requires your `app.db.system` to be `PostgreSQL`.

####  `perform: dict` (required)

  - ##### `fn: ServerImport` (required)
  An `async` JavaScript function of work to be performed. Since Wasp executes jobs on the server, you must import it from `@server`. The function receives a JSON value as the first argument and context containing any declared entities as the second. Here is a sample signature:

  ```js
  export async function foo(args, context) {
    // Can reference context.entities.Task, for example.
  }
  ```
  
  - ##### `executorOptions: dict` (optional)
  Executor-specific default options to use when submitting jobs. These are passed directly through and you should consult the documentation for the job executor. These can be overridden during invocation with `submit()` or in a `schedule`.

    - ##### `pgBoss: JSON` (optional)
    See the docs for [pg-boss](https://github.com/timgit/pg-boss/blob/8.0.0/docs/readme.md#sendname-data-options).

#### `schedule: dict` (optional)
  
  - ##### `cron: string` (required)
  A 5-placeholder format cron expression string. See rationale for minute-level precision [here](https://github.com/timgit/pg-boss/blob/8.0.0/docs/readme.md#scheduling).
  
  - ##### `args: JSON` (optional)
  The arguments to pass to the `perform.fn` function when invoked.
    
  - ##### `executorOptions: dict` (optional)
  Executor-specific options to use when submitting jobs. These are passed directly through and you should consult the documentation for the job executor. The `perform.executorOptions` are the default options, and `schedule.executorOptions` can override/extend those.

    - ##### `pgBoss: JSON` (optional)
    See the docs for [pg-boss](https://github.com/timgit/pg-boss/blob/8.0.0/docs/readme.md#sendname-data-options).

#### `entities: [Entity]` (optional)
A list of entities you wish to use inside your Job (similar to Queries and Actions).

### JavaScript API

#### Invocation
##### `import`

```js
import { mySpecialJob } from '@wasp/jobs/mySpecialJob.js'
```

##### `submit(jobArgs, executorOptions)`
- ###### `jobArgs: JSON` (optional)
- ###### `executorOptions: JSON` (optional)

Submits a `job` to be executed by an executor, optionally passing in a JSON job argument your job handler function will receive, and executor-specific submit options.

```js
const submittedJob = await mySpecialJob.submit({ job: "args" })
```

##### `delay(startAfter)` (optional)
- ###### `startAfter: int | string | Date` (required)

Delaying the invocation of the job handler. The delay can be one of:
- Integer: number of seconds to delay. [Default 0]
- String: ISO date string to run at.
- Date: Date to run at.

```js
const submittedJob = await mySpecialJob.delay(10).submit({ job: "args" }, { "retryLimit": 2 })
```

#### Tracking
The return value of `submit()` is an instance of `SubmittedJob`, which minimally contains:
- `jobId`: A getter returning the UUID String ID for the job in that executor.
- `jobName`: A getter returning the name of the job you used in your `.wasp` file.
- `executorName`: A getter returning a Symbol of the name of the job executor.
  - For pg-boss, you can import a Symbol from: `import { PG_BOSS_EXECUTOR_NAME } from '@wasp/jobs/core/pgBoss/pgBossJob.js'` if you wish to compare against `executorName`.

There will also be namespaced, job executor-specific objects.

- For pg-boss, you may access: `pgBoss`
  - **NOTE**: no arguments are necessary, as we already applied the `jobId` in the available functions.
  - `details()`: pg-boss specific job detail information. [Reference](https://github.com/timgit/pg-boss/blob/8.0.0/docs/readme.md#getjobbyidid)
  - `cancel()`: attempts to cancel a job. [Reference](https://github.com/timgit/pg-boss/blob/8.0.0/docs/readme.md#cancelid)
  - `resume()`: attempts to resume a canceled job. [Reference](https://github.com/timgit/pg-boss/blob/8.0.0/docs/readme.md#resumeid)

## Dependencies

You can specify additional npm dependencies via `dependencies` field in `app` declaration, in following way:

```c
app MyApp {
  title: "My app",
  // ...
  dependencies: [
    ("redux", "^4.0.5"),
    ("react-redux", "^7.1.3")
  ]
)
```

You will need to re-run `wasp start` after adding a dependency for Wasp to pick it up.

**NOTE**: In current implementation of Wasp, if Wasp is already internally using certain npm dependency with certain version specified, you are not allowed to define that same npm dependency yourself while specifying different version.
If you do that, you will get an error message telling you which exact version you have to use for that dependency.
This means Wasp dictates exact versions of certain packages, so for example you can't choose version of React you want to use.
In the future, we will add support for picking any version you like, but we have not implemented that yet. Check [issue #59](https://github.com/wasp-lang/wasp/issues/59) to check out the progress or contribute.


## Authentication & Authorization

Wasp provides authentication and authorization support out-of-the-box. Enabling it for your app is optional and can be done by configuring `auth` field of the `app` declaration:

```css
app MyApp {
  title: "My app",
  // ...
  auth: {
    userEntity: User,
    methods: {
      usernameAndPassword: {}
    },
    onAuthFailedRedirectTo: "/someRoute"
  }
}
```

`app.auth` is a dictionary with following fields:

#### `userEntity: entity` (required)
Entity which represents the user (sometimes also referred to as *Principal*).

#### `externalAuthEntity: entity` (optional)
Entity which associates a user with some external authentication provider. We currently offer support for [Google](#google).

#### `methods: dict` (required)
List of authentication methods that Wasp app supports. Currently supported methods are:
* `usernameAndPassword`: Provides support for authentication with a username and password. See [here](#username-and-password) for more.
* `google`: Provides support for login via Google accounts. See [here](#google) for more.

#### `onAuthFailedRedirectTo: String` (required)
Path where an unauthenticated user will be redirected to if they try to access a private page (which is declared by setting `authRequired: true` for a specific page).
Check out this [section of our Todo app tutorial](/docs/tutorials/todo-app/06-auth#updating-main-page-to-check-if-user-is-authenticated) to see an example of usage.

#### `onAuthSucceededRedirectTo: String` (optional)
Path where a successfully authenticated user will be sent upon successful login/signup.
Default value is "/".

:::note 
Automatic redirect on successful login only works when using the Wasp provided [`Signup` and `Login` forms](#high-level-api)
:::

### Username and Password

`usernameAndPassword` authentication method makes it possible to signup/login into the app by using a username and password.
This method requires that `userEntity` specified in `auth` contains `username: string` and `password: string` fields. `username`s are stored in a case-sensitive manner.

We provide basic validations out of the box, which you can customize as shown below. Default validations are:
- `username`: non-empty
- `password`: non-empty, at least 8 characters, and contains a number

#### High-level API

The quickest way to get started is by using the following API generated by Wasp:
- Signup and Login forms at `@wasp/auth/forms/Signup` and `@wasp/auth/forms/Login` routes
  - For styling, these default authentication components have form classes associated for both login (`login-form`) and signup (`signup-form`). Additionally, they both share a common class (`auth-form`).
- `logout` function
- `useAuth()` React hook
**NOTE:** If the signup is successful, the Signup form will automatically log in the user.

Check our [Todo app tutorial](/docs/tutorials/todo-app/06-auth) to see how it works. See below for detailed specification of each of these methods.

#### Lower-level API

If you require more control in your authentication flow, you can achieve that in the following ways:
- If you don't want to use already generated Signup and Login forms and want to create your own, you can use `signup` and `login` function by invoking them from the client.
- If you want to execute custom code on the server during sign up, create your own sign up action which invokes Prisma client as `context.entities.[USER_ENTITY].create()` function, along with your custom code.

The code of your custom sign-up action would look like this (your user entity being `User` in this instance):
```js
export const signUp = async (args, context) => {
  // Your custom code before sign-up.
  // ...

  const newUser = context.entities.User.create({
    data: { 
      username: args.username, 
      password: args.password // password hashed automatically by Wasp! 🐝
    } 
  })

  // Your custom code after sign-up.
  // ...
  return newUser
}
```

:::info
You don't need to worry about hashing the password yourself! Even when you are using Prisma's client directly and calling `create()` with a plain-text password, Wasp's middleware takes care of hashing it before storing it in the database. An additional middleware also performs field validation.
:::

##### Customizing user entity validations

To disable/enable default validations, or add your own, you can modify your custom signUp function like so:
```js
const newUser = context.entities.User.create({
  data: { 
    username: args.username, 
    password: args.password // password hashed automatically by Wasp! 🐝
  },
  _waspSkipDefaultValidations: false, // can be omitted if false (default), or explicitly set to true
  _waspCustomValidations: [
    {
      validates: 'password',
      message: 'password must contain an uppercase letter',
      validator: password => /[A-Z]/.test(password)
    },
  ]
})
```

:::info
Validations always run on `create()`, but only when the field mentioned in `validates` is present for `update()`. The validation process stops on the first `validator` to return false. If enabled, default validations run first and validate basic properties of both the `'username'` or `'password'` fields.
:::

#### Specification

### `login()`
An action for logging in the user.
```js
login(username, password)
```
:::info
When using the exposed `login()` function, make sure to implement your own redirect on successful login logic
:::

#### `username: string`
Username of the user logging in.

#### `password: string`
Password of the user logging in.

#### `import statement`:
```js
import login from '@wasp/auth/login.js'
```
Login is a regular action and can be used directly from the frontend.


### `signup()`
<<<<<<< HEAD
An action for registering the user account.
=======
An action for signing up the user. This action does not log in the user, you still need to call `login()`.
>>>>>>> e85ec0e1
```js
signup(userFields)
```
#### `userFields: object`
Fields of user entity which was declared in `auth`.

#### `import statement`:
```js
import signup from '@wasp/auth/signup.js'
```
Signup is a regular action and can be used directly from the frontend.


### `logout()`
An action for logging out the user.
```js
logout()
```

#### `import statement`:
```js
import logout from '@wasp/auth/logout.js'
```

##### Example of usage:
```js
import logout from '@wasp/auth/logout.js'

const SignOut = () => {
  return (
    <button onClick={logout}>Logout</button>
  )
}
```

#### Reset password
Coming soon.

### Updating a user's password
If you need to update user's password, you can do it safely via Prisma client, e.g. within an action:
```js
export const updatePassword = async (args, context) => {
  return context.entities.User.update({
    where: { id: args.userId },
    data: {
      password: 'New pwd which will be hashed automatically!'
    }
  })
}
```
You don't need to worry about hashing the password yourself - if you have an `auth` declaration
in your `.wasp` file, Wasp already set a middleware on Prisma that makes sure whenever password
is created or updated on the user entity, it is also hashed before it is stored to the database.


### Accessing the currently logged in user
When authentication is enabled in a Wasp app, we need a way to tell whether a user is logged in and access its data.
With that, we can further implement access control and decide which content is private and which public.

#### On the client
On the client, Wasp provides a React hook you can use in functional components - `useAuth`.
This hook is actually a thin wrapper over Wasp's [`useQuery` hook](http://localhost:3002/docs/language/features#the-usequery-hook) and returns data in the same format.

### `useAuth()`
#### `import statement`:
```js
import useAuth from '@wasp/auth/useAuth.js'
```

##### Example of usage:
```js title="src/client/pages/MainPage.js"
import React from 'react'

import { Link } from 'react-router-dom'
import useAuth from '@wasp/auth/useAuth.js'
import logout from '@wasp/auth/logout.js'
import Todo from '../Todo.js'
import '../Main.css'

const Main = () => {
  const { data: user } = useAuth()

  if (!user) {
    return (
      <span>
        Please <Link to='/login'>login</Link> or <Link to='/signup'>sign up</Link>.
      </span>
    )
  } else {
    return (
      <>
        <button onClick={logout}>Logout</button>
        <Todo />
      < />
    )
  }
}

export default Main
```

#### On the server

When authentication is enabled, all operations (actions and queries) will have access to the `user` through the `context` argument. `context.user` will contain all the fields from the user entity except for the password.

##### Example of usage:
```js title="src/server/actions.js"
import HttpError from '@wasp/core/HttpError.js'

export const createTask = async (task, context) => {
  if (!context.user) {
    throw new HttpError(403)
  }

  const Task = context.entities.Task
  return Task.create({
    data: {
      description: task.description,
      user: {
        connect: { id: context.user.id }
      }
    }
  })
}
```
In order to implement access control, each operation is responsible for checking `context.user` and
acting accordingly - e.g. if `context.user` is `undefined` and the operation is private then user
should be denied access to it.

### Validation Error Handling
When creating, updating, or deleting entities, you may wish to handle validation errors. We have exposed a class called `AuthError` for this purpose. This could also be combined with [Prisma Error Helpers](/docs/language/features#prisma-error-helpers).

#### `import statement`:
```js
import AuthError from '@wasp/core/AuthError.js'
```

##### Example of usage:
```js
  try {
    await context.entities.User.update(...)
  } catch (e) {
    if (e instanceof AuthError) {
      throw new HttpError(422, 'Validation failed', { message: e.message })
    } else {
      throw e
    }
  }
```

### Google

`google` authentication makes it possible to use Google's OAuth 2.0 service to sign Google users into your app. To enable it, add `google: {}` to your `auth.methods` dictionary to use it with default settings. If you require custom configuration setup or user entity field assignment, you can override the defaults.

This method requires that `externalAuthEntity` specified in `auth` [described here](features#externalauthentity).
#### Default settings
- Configuration:
  - By default, Wasp expects you to set two environment variables in order to use Google authentication:
    - `GOOGLE_CLIENT_ID`
    - `GOOGLE_CLIENT_SECRET`
  - These can be obtained in your Google Cloud Console project dashboard. See [here](/docs/integrations/google#google-auth) for more.
- Sign in:
  - When a user signs in for the first time, Wasp will create a new User account and link it to their Google account for future logins. The `username` will default to a random dictionary phrase that does not exist in the database, like "nice-blue-horse-27160".
    - Aside: If you would like to allow the user to select their own username, or some other sign up flow, you could add a boolean property to your User entity which indicates if the account setup is complete. You can then redirect them in your `onAuthSucceededRedirectTo` handler.
- Here is a link to the default implementations: https://github.com/wasp-lang/wasp/blob/main/waspc/data/Generator/templates/server/src/routes/auth/passport/google/googleDefaults.js These can be overriden as explained below.

#### Overrides
If you require modifications to the above, you can add one or more of the following to your `auth.methods.google` dictionary:

```js
  auth: {
    userEntity: User,
    externalAuthEntity: SocialLogin,
    methods: {
      google: {
        configFn: import { config } from "@server/auth/google.js",
        getUserFieldsFn: import { getUserFields } from "@server/auth/google.js"
      }
    },
    ...
  }
```

- `configFn`: This function should return an object with the following shape:
  ```js title=src/server/auth/google.js
  export function config() {
    // ...
    return {
      clientId, // look up from env or elsewhere,
      clientSecret, // look up from env or elsewhere,
      scope: ['profile'] // must include at least 'profile'
    }
  }

  // ...
  ```
- `getUserFieldsFn`: This function should return the user fields to use when creating a new user upon their first Google login. The context contains a User entity for DB access, and the args are what the OAuth provider responds with. Here is how you could generate a username based on the Google display name. In your model, you could choose to add more attributes and set additional information.
  ```js title=src/server/auth/google.js
  import { generateAvailableUsername } from '@wasp/core/auth.js'

  // ...

  export async function getUserFields(_context, args) {
    const username = await generateAvailableUsername(args.profile.displayName.split(' '), { separator: '.' })
    return { username }
  }
  ```
  - `generateAvailableUsername` takes an array of Strings and an optional separator and generates a string ending with a random number that is not yet in the database. For example, the above could produce something like "Jim.Smith.3984" for a Google user Jim Smith.

#### UI helpers

To use the Google sign-in button or URL on your login page, do either of the following:

```js
...
import { GoogleSignInButton, googleSignInUrl } from '@wasp/auth/buttons/Google'

const Login = () => {
  return (
    <>
      ...

      <GoogleSignInButton/>
      {/* or */}
      <a href={googleSignInUrl}>Sign in with Google</a>
    </>
  )
}

export default Login
```

You can set the height of the button by setting a prop (e.g., `<Google height={25}/>`), which defaults to 40px.


### `externalAuthEntity`
Anytime an authentication method is used that relies on an external authorization provider, for example, Google, we require an `externalAuthEntity` specified in `auth` that contains at least the following highlighted fields:

```css {4,11,16-19,21}
...
  auth: {
    userEntity: User,
    externalAuthEntity: SocialLogin,
...

entity User {=psl
    id                        Int           @id @default(autoincrement())
    username                  String        @unique
    password                  String
    externalAuthAssociations  SocialLogin[]
psl=}

entity SocialLogin {=psl
  id          Int       @id @default(autoincrement())
  provider    String
  providerId  String
  user        User      @relation(fields: [userId], references: [id], onDelete: Cascade)
  userId      Int
  createdAt   DateTime  @default(now())
  @@unique([provider, providerId, userId])
psl=}
```

## Client configuration

You can configure the client using the `client` field inside the `app`
declaration, 

```c
app MyApp {
  title: "My app",
  // ...
  client: {
    setupFn: import mySetupFunction from "@client/myClientSetupCode.js"
  }
}
```

`app.client` is a dictionary with the following fields:

#### `setupFn: ClientImport` (optional)

`setupFn` declares a JavaScript function that Wasp executes on the client
before everything else. It is expected to be asynchronous, and
Wasp will await its completion before rendering the page. The function takes no
arguments, and its return value is ignored.

You can use this function to perform any custom setup (e.g., setting up
client-side periodic jobs).

Here's a dummy example of such a function:

```js title="src/client/myClientSetupCode.js"
export default async function mySetupFunction() {
  let count = 1;
  setInterval(
    () => console.log(`You have been online for ${count++} hours.`),
    1000 * 60 * 60,
  )
}
```

##### Overriding default behaviour for Queries
As mentioned, our `useQuery` hook uses _react-query_'s hook of the same name.
Since _react-query_ comes configured with aggressive but sane default options,
you most likely won't have to change those defaults for all Queries (you can
change them for a single Query using the `options` object, as described
[here](#the-usequery-hook)).

Still, if you do need the global defaults, you can do so inside client setup
function. Wasp exposes a `configureQueryClient` hook that lets you configure
_react-query_'s `QueryClient` object:


```js title="src/client/myClientSetupCode.js"
import { configureQueryClient } from '@wasp/queries'

export default async function mySetupFunction() {
  // ... some setup
  configureQueryClient({
    defaultOptions: {
      queries: {
        staleTime: Infinity,
      }
    }
  })
  // ... some more setup
}
```

Make sure to pass in an object expected by the `QueryClient`'s construcor, as
explained in
[_react-query_'s docs](https://react-query.tanstack.com/reference/QueryClient).

## Server configuration

Via `server` field of `app` declaration, you can configure behaviour of the Node.js server (one that is executing wasp operations).

```c
app MyApp {
  title: "My app",
  // ...
  server: {
    setupFn: import mySetupFunction from "@server/myServerSetupCode.js"
  }
}
```

`app.server` is a dictionary with following fields:

#### `setupFn: ServerImport` (optional)

`setupFn` declares a JS function that will be executed on server start. This function is expected to be async and will be awaited before server continues with its setup and starts serving any requests.

It gives you an opportunity to do any custom setup, e.g. setting up additional database or starting cron/scheduled jobs.

The javascript function should be async, takes no arguments and its return value is ignored.

In case you want to store some values for later use, or to be accessed by the Operations, recommended way is to store those in variables in the same module/file where you defined the javascript setup function and then expose additional functions for reading those values, which you can then import directly from Operations and use. This effectively turns your module into a singleton whose construction is performed on server start.

Dummy example of such function and its usage:

```js title="src/server/myServerSetupCode.js"
let someResource = undefined

const mySetupFunction = async () => {
  // Let's pretend functions setUpSomeResource and startSomeCronJob
  // are implemented below or imported from another file.
  someResource = await setUpSomeResource()
  startSomeCronJob()
}

export const getSomeResource = () => someResource

export default mySetupFunction
```

```js title="src/server/queries.js"
import { getSomeResource } from './myServerSetupCode.js'

...

export const someQuery = async (args, context) => {
  const someResource = getSomeResource()
  return queryDataFromSomeResource(args, someResource)
}
```


## .env

Your project will likely be using environment variables for configuration, typically to define connection to the database, API keys for external services and similar.

When in production, you will typically define environment variables through mechanisms provided by your hosting provider.

However, when in development, you might also need to supply certain environment variables, and to avoid doing it "manually", Wasp supports `.env` (dotenv) files where you can define environment variables that will be used during development (they will not be used during production).

Since environmental variables are usually different for server-side and client apps, in Wasp root directly you can create two files, `.env.server` for server-side of your Wasp project, and `.env.client` for client side (or web app) of Wasp project.


`.env.server` and `.env.client` files have to be defined in the root of your Wasp project.

`.env.server` and `.env.client` files should not be commited to the version control - we already ignore it by default in the .gitignore file we generate when you create a new Wasp project via `wasp new` cli command.

Variables are defined in `.env.server` or `env.client` files in the form of `NAME=VALUE`, for example:
```
DATABASE_URL=postgresql://localhost:5432
MY_VAR=somevalue
```

Any env vars defined in the `.env.server` / `.env.client` files will be forwarded to the server-side / web app of your Wasp project and therefore accessible in your javascript code via `process.env`, for example:
```js
console.log(process.env.DATABASE_URL)
```

## Database configuration

Via `db` field of `app` declaration, you can configure the database used by Wasp.

```c
app MyApp {
  title: "My app",
  // ...
  db: {
    system: PostgreSQL
  }
}
```

`app.db` is a dictionary with following fields:

#### `system: DbSystem`
Database system that Wasp will use. It can be either `PostgreSQL` or `SQLite`.
If not defined, or even if whole `db` field is not present, default value is `SQLite`.
If you add/remove/modify `db` field, run `wasp db migrate-dev` to apply the changes.

### SQLite
Default database is `SQLite`, since it is great for getting started with a new project (needs no configuring), but it can be used only in development - once you want to deploy Wasp to production you will need to switch to `PostgreSQL` and stick with it.
Check below for more details on how to migrate from SQLite to PostgreSQL.

### PostgreSQL
When using `PostgreSQL` as your database (`app: { db: { system: PostgreSQL } }`), you will need to spin up a postgres database on your own so it runs during development (when running `wasp start` or doing `wasp db ...` commands) and you will need to provide Wasp with `DATABASE_URL` environment variable that Wasp will use to connect to it.

One of the easiest ways to run a PostgreSQL database on your own is by spinning up [postgres docker](https://hub.docker.com/_/postgres) container when you need it with the following shell command:
```
docker run \
  --rm \
  --publish 5432:5432 \
  -v my-app-data:/var/lib/postgresql/data \
  --env POSTGRES_PASSWORD=devpass1234 \
  postgres
```

:::note
The password you provide via `POSTGRES_PASSWORD` is relevant only for the first time when you run that docker command, when database is set up for the first time. Consequent runs will ignore the value of `POSTGRES_PASSWORD` and will just use the password that was initially set. This is just how postgres docker works.
:::

The easiest way to provide the needed `DATABASE_URL` environment variable is by adding the following line to the [.env](https://wasp-lang.dev/docs/language/features#env) file in the root dir of your Wasp project (if that file doesn't yet exist, create it):
```
DATABASE_URL=postgresql://postgres:devpass1234@localhost:5432/postgres
```

### Migrating from SQLite to PostgreSQL
To run Wasp app in production, you will need to switch from `SQLite` to `PostgreSQL`.
1. Set `app.db.system` to `PostgreSQL` and set `DATABASE_URL` env var accordingly (as described [above](/docs/language/features#postgresql)).
2. Delete old migrations, since they are SQLite migrations and can't be used with PostgreSQL: `rm -r migrations/`.
3. Run `wasp db migrate-dev` to apply new changes and create new, initial migration. You will need to have your postgres database running while doing this (check [above](/docs/language/features#postgresql) for easy way to get it running).<|MERGE_RESOLUTION|>--- conflicted
+++ resolved
@@ -936,11 +936,7 @@
 
 
 ### `signup()`
-<<<<<<< HEAD
-An action for registering the user account.
-=======
 An action for signing up the user. This action does not log in the user, you still need to call `login()`.
->>>>>>> e85ec0e1
 ```js
 signup(userFields)
 ```
