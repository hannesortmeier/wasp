--- conflicted
+++ resolved
@@ -275,7 +275,6 @@
 
 That is it!
 
-<<<<<<< HEAD
 NOTE: Make sure you set this URL as the `WASP_WEB_CLIENT_URL` environment variable in your server hosting environment (e.g., Fly.io or Heroku).
 
 ## Deploying to Railway ("freemium", all-in-one solution)
@@ -393,12 +392,6 @@
 
 And now you should be deployed! 🐝 🚂 🚀
 
-#### Updates & Redeploying
-
-When you make updates and need to redeploy, just follow [steps 3-7](#deploy-to-services) above. Remember, you can connect or disconnect your app to any project in your Railway account by using `railway link` or `railway unlink` from within the app's directory.
-=======
-NOTE: Make sure you set this URL as the `WASP_WEB_CLIENT_URL` environment variable in Heroku.
-
 ## Customizing the Dockerfile
 By default, Wasp will generate a multi-stage Dockerfile that is capable of building an image with your Wasp-generated server code and running it, along with any pending migrations, as in the deployment scenario above. If you need to customize this Dockerfile, you may do so by adding a Dockerfile to your project root directory. If present, Wasp will append the contents of this file to the _bottom_ of our default Dockerfile.
 
@@ -410,4 +403,6 @@
 To see what your project's (potentially combined) Dockerfile will look like, run: `wasp dockerfile`
 
 Here are the official docker docs on [multi-stage builds](https://docs.docker.com/build/building/multi-stage/). Please join our Discord if you have any questions, or if the customization hook provided here is not sufficient for your needs!
->>>>>>> 1f7f9005
+
+#### Updates & Redeploying
+When you make updates and need to redeploy, just follow [steps 3-7](#deploy-to-services) above. Remember, you can connect or disconnect your app to any project in your Railway account by using `railway link` or `railway unlink` from within the app's directory.