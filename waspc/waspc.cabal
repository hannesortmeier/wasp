cabal-version: 2.4

-- TODO:
--  - Rename wasp-cli back to just wasp.
--  - Manually updating exposed-modules, other-modules and data-files is tedious.
--    Consider using hpack, or maybe even hpack-dhall.

name:           waspc
<<<<<<< HEAD
version:        0.7.0-rc
=======
version:        0.7.0
>>>>>>> 9d370c49
description:    Please see the README on GitHub at <https://github.com/wasp-lang/wasp/waspc#readme>
homepage:       https://github.com/wasp-lang/wasp/waspc#readme
bug-reports:    https://github.com/wasp-lang/wasp/issues
author:         Wasp Team
maintainer:     team@wasp-lang.dev
copyright:      Wasp, Inc.
license:        MIT
license-file:   LICENSE
build-type:     Simple
extra-source-files:
  README.md
  ChangeLog.md
data-files:
  -- NOTE: cabal has this weird rule that * doesn't capture file extension, nor can you provide just *,
  --   it has to be followed by extension, which is why we have to manually list all of the extensions,
  --   and also files with no extension.
  --   Check https://github.com/haskell/cabal/issues/5883 for more details.
  Generator/templates/Dockerfile
  Generator/templates/dockerignore
  Generator/templates/react-app/gitignore
  Generator/templates/react-app/npmrc
  Generator/templates/server/patches/*.patch
  Generator/templates/server/gitignore
  Generator/templates/server/npmrc
  Generator/templates/**/*.prisma
  Generator/templates/**/*.toml
  Generator/templates/**/*.ts
  Generator/templates/**/*.json
  Generator/templates/**/*.ico
  Generator/templates/**/*.html
  Generator/templates/**/*.md
  Generator/templates/**/*.js
  Generator/templates/**/*.png
  Cli/bash-completion
  Cli/templates/**/*.css
  Cli/templates/**/*.json
  Cli/templates/**/*.png
  Cli/templates/**/*.ts
  Cli/templates/**/*.tsx
  Cli/templates/new/.gitignore
  Cli/templates/new/.wasproot
  Cli/templates/new/src/.waspignore
data-dir: data/

source-repository head
  type: git
  location: https://github.com/wasp-lang/wasp

common common-all
  default-language: Haskell2010
  ghc-options:
    -Wall
    -- -optP-Wno-nonportable-include-path avoids warning caused by .../autogen/cabal_macros.h. on OSX.
    -optP-Wno-nonportable-include-path
    -- -fwrite-ide-info and -hiedir=.hie tell GHC to write compile-time information about the code
    -- to .hie directory. This information can then be used by other tools, e.g. stan (static analyzer).
    -fwrite-ide-info -hiedir=.hie
  default-extensions:
    OverloadedStrings
    TemplateHaskell
    QuasiQuotes
    ScopedTypeVariables
    LambdaCase
    FlexibleContexts
    MultiParamTypeClasses
    DisambiguateRecordFields

common common-exe
  ghc-options:
    -threaded -rtsopts -with-rtsopts=-N

library
  import: common-all
  hs-source-dirs: src
  build-tool-depends:
      alex:alex
  build-depends:
    , base                  >= 4.7 && < 5
    , Glob                  ^>= 0.10.2
    , containers            ^>= 0.6.5
    , directory             ^>= 1.3.6 && < 1.4
    , dir-traverse          ^>= 0.2.3
    , filepath              ^>= 1.4.2
    , time                  ^>= 1.9.3
    , bytestring            ^>= 0.10.12
    , aeson                 ^>= 1.5.6
    , aeson-pretty          ^>= 0.8
    , text                  ^>= 1.2.4
    , template-haskell      ^>= 2.16.0
    , unordered-containers  ^>= 0.2.16
    , mtl                   ^>= 2.2.2
    , async                 ^>= 2.2.4
    , conduit               ^>= 1.3.4
    , exceptions            ^>= 0.10.4
    , split                 ^>= 0.2.3
    , conduit-extra         ^>= 1.3.5
    , process               ^>= 1.6.13
    , cryptohash-sha256     ^>= 0.11.102
    , mustache              ^>= 2.3.2
    , parsec                ^>= 3.1.14
    , path                  ^>= 0.9.2
    , path-io               ^>= 1.6.3
    , regex-tdfa            ^>= 1.3.1
    , strong-path           ^>= 1.1.4
    , unliftio              ^>= 0.2.20
    , utf8-string           ^>= 1.0.2
    , cryptonite            ^>= 0.29
    , fsnotify              ^>= 0.3.0
    , http-conduit          ^>= 2.3.8
    , uuid                  ^>= 1.3.15
    -- 'array' is used by code generated by Alex for src/Analyzer/Parser/Lexer.x
    , array                 ^>= 0.5.4
    , deepseq               ^>= 1.4.4
    , extra                 ^>= 1.7.10
  other-modules: Paths_waspc
  exposed-modules:
    FilePath.Extra
    Wasp.Analyzer
    Wasp.Analyzer.AnalyzeError
    Wasp.Analyzer.ErrorMessage
    Wasp.Analyzer.Evaluator
    Wasp.Analyzer.Evaluator.Bindings
    Wasp.Analyzer.Evaluator.Evaluation
    Wasp.Analyzer.Evaluator.Evaluation.Combinators
    Wasp.Analyzer.Evaluator.Evaluation.Internal
    Wasp.Analyzer.Evaluator.Evaluation.TypedDictExpr
    Wasp.Analyzer.Evaluator.Evaluation.TypedDictExpr.Combinators
    Wasp.Analyzer.Evaluator.Evaluation.TypedExpr
    Wasp.Analyzer.Evaluator.Evaluation.TypedExpr.Combinators
    Wasp.Analyzer.Evaluator.EvaluationError
    Wasp.Analyzer.Parser
    Wasp.Analyzer.Parser.AST
    Wasp.Analyzer.Parser.AST.PrettyPrinter
    Wasp.Analyzer.Parser.Ctx
    Wasp.Analyzer.Parser.ConcreteParser
    Wasp.Analyzer.Parser.ConcreteParser.ParseError
    Wasp.Analyzer.Parser.CST
    Wasp.Analyzer.Parser.CST.Traverse
    Wasp.Analyzer.Parser.ConcreteParser.ParserLib
    Wasp.Analyzer.Parser.Lexer
    Wasp.Analyzer.Parser.Lexer.Lexer
    Wasp.Analyzer.Parser.Lexer.Internal
    Wasp.Analyzer.Parser.ParseError
    Wasp.Analyzer.Parser.PrettyPrinter
    Wasp.Analyzer.Parser.AbstractParser
    Wasp.Analyzer.Parser.AbstractParser.Monad
    Wasp.Analyzer.Parser.SourceOffset
    Wasp.Analyzer.Parser.SourcePosition
    Wasp.Analyzer.Parser.SourceRegion
    Wasp.Analyzer.Parser.SourceSpan
    Wasp.Analyzer.Parser.Token
    Wasp.Analyzer.Parser.TokenSet
    Wasp.Analyzer.StdTypeDefinitions
    Wasp.Analyzer.StdTypeDefinitions.App.Dependency
    Wasp.Analyzer.StdTypeDefinitions.Entity
    Wasp.Analyzer.Type
    Wasp.Analyzer.TypeChecker
    Wasp.Analyzer.TypeChecker.AST
    Wasp.Analyzer.TypeChecker.Internal
    Wasp.Analyzer.TypeChecker.Monad
    Wasp.Analyzer.TypeChecker.TypeError
    Wasp.Analyzer.TypeDefinitions
    Wasp.Analyzer.TypeDefinitions.Class.HasCustomEvaluation
    Wasp.Analyzer.TypeDefinitions.Class.IsDeclType
    Wasp.Analyzer.TypeDefinitions.Class.IsEnumType
    Wasp.Analyzer.TypeDefinitions.Internal
    Wasp.Analyzer.TypeDefinitions.TH
    Wasp.Analyzer.TypeDefinitions.TH.Common
    Wasp.Analyzer.TypeDefinitions.TH.Decl
    Wasp.Analyzer.TypeDefinitions.TH.Enum
    Wasp.AppSpec
    Wasp.AppSpec.Action
    Wasp.AppSpec.App
    Wasp.AppSpec.App.Auth
    Wasp.AppSpec.App.Client
    Wasp.AppSpec.App.Db
    Wasp.AppSpec.App.Dependency
    Wasp.AppSpec.App.Server
    Wasp.AppSpec.App.Wasp
    Wasp.AppSpec.ConfigFile
    Wasp.AppSpec.Core.Decl
    Wasp.AppSpec.Core.Ref
    Wasp.AppSpec.Entity
    Wasp.AppSpec.Entity.Field
    Wasp.AppSpec.ExternalCode
    Wasp.AppSpec.ExtImport
    Wasp.AppSpec.Job
    Wasp.AppSpec.JSON
    Wasp.AppSpec.Operation
    Wasp.AppSpec.Page
    Wasp.AppSpec.Query
    Wasp.AppSpec.Route
    Wasp.AppSpec.Valid
    Wasp.AppSpec.Util
    Wasp.Common
    Wasp.CompileOptions
    Wasp.ConfigFile
    Wasp.Data
    Wasp.Error
    Wasp.ExternalCode
    Wasp.Generator
    Wasp.Generator.Common
    Wasp.Generator.ConfigFile
    Wasp.Generator.ConfigFileGenerator
    Wasp.Generator.DbGenerator
    Wasp.Generator.DbGenerator.Common
    Wasp.Generator.DbGenerator.Jobs
    Wasp.Generator.DbGenerator.Operations
    Wasp.Generator.DockerGenerator
    Wasp.Generator.ExternalCodeGenerator
    Wasp.Generator.ExternalCodeGenerator.Common
    Wasp.Generator.ExternalCodeGenerator.Js
    Wasp.Generator.FileDraft
    Wasp.Generator.FileDraft.CopyDirFileDraft
    Wasp.Generator.FileDraft.CopyFileDraft
    Wasp.Generator.FileDraft.TemplateFileDraft
    Wasp.Generator.FileDraft.TextFileDraft
    Wasp.Generator.FileDraft.Writeable
    Wasp.Generator.FileDraft.WriteableMonad
    Wasp.Generator.Job
    Wasp.Generator.Job.Common
    Wasp.Generator.Job.IO
    Wasp.Generator.Job.IO.PrefixedWriter
    Wasp.Generator.Job.Process
    Wasp.Generator.JsImport
    Wasp.Generator.Monad
    Wasp.Generator.ServerGenerator
    Wasp.Generator.ServerGenerator.AuthG
    Wasp.Generator.ServerGenerator.Common
    Wasp.Generator.ServerGenerator.ConfigG
    Wasp.Generator.ServerGenerator.ExternalCodeGenerator
    Wasp.Generator.ServerGenerator.JobGenerator
    Wasp.Generator.ServerGenerator.OperationsG
    Wasp.Generator.ServerGenerator.OperationsRoutesG
    Wasp.Generator.ServerGenerator.Setup
    Wasp.Generator.ServerGenerator.Start
    Wasp.Generator.Setup
    Wasp.Generator.Start
    Wasp.Generator.Templates
    Wasp.Generator.WebAppGenerator
    Wasp.Generator.WebAppGenerator.AuthG
    Wasp.Generator.WebAppGenerator.Common
    Wasp.Generator.WebAppGenerator.ExternalCodeGenerator
    Wasp.Generator.WebAppGenerator.OperationsGenerator
    Wasp.Generator.WebAppGenerator.OperationsGenerator.ResourcesG
    Wasp.Generator.WebAppGenerator.RouterGenerator
    Wasp.Generator.WebAppGenerator.Setup
    Wasp.Generator.WebAppGenerator.Start
    Wasp.Generator.WriteFileDrafts
    Wasp.Lib
    Wasp.NpmDependency
    Wasp.Psl.Ast.Model
    Wasp.Psl.Generator.Model
    Wasp.Psl.Parser.Model
    Wasp.SemanticVersion
    Wasp.Util
    Wasp.Util.Control.Monad
    Wasp.Util.Fib
    Wasp.Util.IO
    Wasp.Util.Terminal
    Wasp.WaspignoreFile
    Wasp.Generator.NpmDependencies
    Wasp.Generator.NpmInstall
    Wasp.Message
    Wasp.Version

library waspls
  import: common-all
  hs-source-dirs: waspls/src
  exposed-modules:
    Wasp.LSP.Server
  other-modules:
    Wasp.LSP.ServerState
    Wasp.LSP.ServerConfig
    Wasp.LSP.ServerM
    Wasp.LSP.Handlers
    Wasp.LSP.Diagnostic
    Wasp.LSP.Completion
    Wasp.LSP.Util
    Wasp.LSP.Syntax
  build-depends:
      base
    , aeson
    , aeson-pretty
    , deepseq
    , data-default ^>=0.7.1.1
    , hslogger ^>=1.3.1.0
    , lens ^>=5.1
    , lsp ^>=1.4.0.0
    , lsp-types ^>=1.4.0.1
    , mtl
    , text
    , transformers ^>=0.5.6.2
    , utf8-string
    , waspc

library cli-lib
  import: common-all
  hs-source-dirs: cli/src
  build-depends:
      directory
    , base
    , filepath
    , time
    , aeson
    , mtl
    , async
    , exceptions
    , cryptonite
    , fsnotify
    , http-conduit
    , optparse-applicative ^>=0.17.0.0
    , path
    , path-io
    , strong-path
    , text
    , utf8-string
    , uuid
    , waspc
    , waspls
  other-modules: Paths_waspc
  exposed-modules:
    Wasp.Cli.Command
    Wasp.Cli.Command.BashCompletion
    Wasp.Cli.Command.Build
    Wasp.Cli.Command.Call
    Wasp.Cli.Command.Clean
    Wasp.Cli.Command.Common
    Wasp.Cli.Command.Compile
    Wasp.Cli.Command.CreateNewProject
    Wasp.Cli.Command.Db
    Wasp.Cli.Command.Db.Migrate
    Wasp.Cli.Command.Deps
    Wasp.Cli.Command.Dockerfile
    Wasp.Cli.Command.Info
    Wasp.Cli.Command.Start
    Wasp.Cli.Command.Telemetry
    Wasp.Cli.Command.Telemetry.Common
    Wasp.Cli.Command.Telemetry.Project
    Wasp.Cli.Command.Telemetry.User
    Wasp.Cli.Command.Watch
    Wasp.Cli.Command.WaspLS
    Wasp.Cli.Common
    Wasp.Cli.Terminal
    Wasp.Cli.Command.Message
    Wasp.Cli.Message

executable wasp-cli
  import: common-all, common-exe
  hs-source-dirs: cli/exe
  main-is: Main.hs
  build-depends:
      base
    , async
    , waspc
    , cli-lib
    , with-utf8 ^>= 1.0.2
  other-modules:
      Paths_waspc

test-suite waspc-test
  import: common-all, common-exe
  type: exitcode-stdio-1.0
  hs-source-dirs: test
  main-is: TastyDiscoverDriver.hs
  build-tool-depends:
    tasty-discover:tasty-discover
  build-depends:
    , aeson
    , base
    , Diff                  ^>= 0.4.1
    , deepseq
    , filepath
    , mtl
    , parsec
    , path
    , split
    , strong-path
    , text
    , unordered-containers
    , bytestring
    , waspc
    , QuickCheck            ^>= 2.14
    , tasty                 ^>= 1.4.2
    -- tasty-hspec 1.1.7 introduces breaking changes, which is why we have < 1.1.7 .
    , tasty-hspec           >= 1.1 && < 1.1.7
    , tasty-quickcheck      ^>= 0.10
    , tasty-golden          ^>= 2.3.5
  other-modules:
    Analyzer.Evaluation.EvaluationErrorTest
    Analyzer.EvaluatorTest
    Analyzer.Parser.ConcreteParserTest
    Analyzer.Parser.CST.TraverseTest
    Analyzer.Parser.ParseErrorTest
    Analyzer.Parser.SourcePositionTest
    Analyzer.ParserTest
    Analyzer.TestUtil
    Analyzer.TypeChecker.InternalTest
    Analyzer.TypeCheckerTest
    AnalyzerTest
    AppSpec.ValidTest
    ErrorTest
    FilePath.ExtraTest
    Fixtures
    Generator.ExternalCodeGenerator.JsTest
    Generator.FileDraft.CopyFileDraftTest
    Generator.FileDraft.TemplateFileDraftTest
    Generator.MockWriteableMonad
    Generator.WebAppGeneratorTest
    Generator.WriteFileDraftsTest
    Psl.Common.ModelTest
    Psl.Generator.ModelTest
    Psl.Parser.ModelTest
    Test.Util
    Util.FibTest
    Util.Control.MonadTest
    UtilTest
    Util.Diff
    SemanticVersionTest
    WaspignoreFileTest
    Paths_waspc
    Generator.NpmDependenciesTest

test-suite cli-test
  import: common-all, common-exe
  type: exitcode-stdio-1.0
  hs-source-dirs: cli/test
  main-is: TastyDiscoverDriver.hs
  build-tool-depends:
    tasty-discover:tasty-discover
  build-depends:
    , base
    , waspc
    , cli-lib
    , QuickCheck            ^>= 2.14
    , tasty                 ^>= 1.4.2
    -- tasty-hspec 1.1.7 introduces breaking changes, which is why we have < 1.1.7 .
    , tasty-hspec           >= 1.1 && < 1.1.7
    , tasty-quickcheck      ^>= 0.10
  other-modules:
    TerminalTest
    Paths_waspc

test-suite e2e-test
  import: common-all, common-exe
  type: exitcode-stdio-1.0
  hs-source-dirs: e2e-test
  main-is: Main.hs
  build-tool-depends: waspc:wasp-cli
  build-depends:
    , aeson
    , directory
    , base
    , filepath
    , strong-path
    , text
    , mtl
    , bytestring
    , dir-traverse
    , aeson-pretty
    , process
    , tasty                 ^>= 1.4.2
    -- tasty-hspec 1.1.7 introduces breaking changes, which is why we have < 1.1.7 .
    , tasty-hspec           >= 1.1 && < 1.1.7
    , tasty-golden          ^>= 2.3.5
  other-modules:
    Common
    GoldenTest
    ShellCommands
    Tests.WaspBuildTest
    Tests.WaspCompileTest
    Tests.WaspJobTest
    Tests.WaspMigrateTest
    Tests.WaspNewTest<|MERGE_RESOLUTION|>--- conflicted
+++ resolved
@@ -6,11 +6,7 @@
 --    Consider using hpack, or maybe even hpack-dhall.
 
 name:           waspc
-<<<<<<< HEAD
 version:        0.7.0-rc
-=======
-version:        0.7.0
->>>>>>> 9d370c49
 description:    Please see the README on GitHub at <https://github.com/wasp-lang/wasp/waspc#readme>
 homepage:       https://github.com/wasp-lang/wasp/waspc#readme
 bug-reports:    https://github.com/wasp-lang/wasp/issues
