import { test, expect } from 'vitest'
import { screen } from '@testing-library/react'

import { mockServer, renderInContext } from '@wasp/test'
import getTasks from '@wasp/queries/getTasks'
import getDate from '@wasp/queries/getDate'
import Todo, { areThereAnyTasks } from './Todo'
import { App } from './App'
import { getMe } from '@wasp/auth/useAuth'

test('areThereAnyTasks', () => {
  expect(areThereAnyTasks([])).toBe(false)
})

const { mockQuery } = mockServer()

const mockTasks = [{
  id: 1,
  description: 'test todo 1',
  isDone: true,
  userId: 1
}]

test('handles mock data', async () => {
  mockQuery(getTasks, mockTasks)

  renderInContext(<Todo />)

  await screen.findByText('test todo 1')

  expect(screen.getByRole('checkbox')).toBeChecked()

  screen.debug()
})

const mockUser = {
  id: 12,
  email: 'elon@tesla.com',
  isEmailVerified: false,
  emailVerificationSentAt: null,
  passwordResetSentAt: null
}

test('handles multiple mock data sources', async () => {
<<<<<<< HEAD
  mockQuery(getMe, {
    id: 12, email: 'elon',
    isEmailVerified: false,
    emailVerificationSentAt: undefined,
    passwordResetSentAt: undefined
  })
=======
  mockQuery(getMe, mockUser)
>>>>>>> e960ad32
  mockQuery(getDate, new Date())
  mockQuery(getTasks, mockTasks)

  renderInContext(<App><Todo /></App>)

  await screen.findByText('elon@tesla.com')

  expect(screen.getByRole('checkbox')).toBeChecked()

  screen.debug()
})<|MERGE_RESOLUTION|>--- conflicted
+++ resolved
@@ -42,16 +42,7 @@
 }
 
 test('handles multiple mock data sources', async () => {
-<<<<<<< HEAD
-  mockQuery(getMe, {
-    id: 12, email: 'elon',
-    isEmailVerified: false,
-    emailVerificationSentAt: undefined,
-    passwordResetSentAt: undefined
-  })
-=======
   mockQuery(getMe, mockUser)
->>>>>>> e960ad32
   mockQuery(getDate, new Date())
   mockQuery(getTasks, mockTasks)
 
