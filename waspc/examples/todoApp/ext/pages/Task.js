import React from 'react'
import { Link } from 'react-router-dom'

import { useQuery } from '@wasp/queries'
<<<<<<< HEAD
import { useAction } from '@wasp/actions'
=======
>>>>>>> d1bea1c5
import updateTaskIsDone from '@wasp/actions/updateTaskIsDone'
import getTask from '@wasp/queries/getTask.js'
import getTasks from '@wasp/queries/getTasks.js'

const Todo = (props) => {
  const taskId = parseInt(props.match.params.id)
  const { data: task, isFetching, error } = useQuery(getTask, { id: taskId })
<<<<<<< HEAD

  const updateTaskIsDoneAction = useAction(updateTaskIsDone, {
    optimisticUpdates: [
      {
        getQuery: () => [getTask, { id: taskId }],
        // This query's cache should should never be emtpy
        updateQuery: ({ isDone }, oldTask) => ({ ...oldTask, isDone }),
      },
      {
        getQuery: () => [getTasks],
        updateQuery: (updatedTask, oldTasks) => {
          if (oldTasks === undefined) {
            // cache is empty
            return [updatedTask]
          } else {
            return oldTasks.map(task => 
              task.id === updatedTask.id ? { ...task, ...updatedTask } : task
            )
          }
        },
      }
    ]
  })
=======
>>>>>>> d1bea1c5

  if (!task) return <div>Task with id {taskId} does not exist.</div>
  if (error) return <div>Error occurred! {error}</div>

  async function toggleIsDone() {
    try {
<<<<<<< HEAD
      updateTaskIsDoneAction.mutateAsync({ id: task.id, isDone: !task.isDone })
=======
      updateTaskIsDone({ id: task.id, isDone: !task.isDone })
>>>>>>> d1bea1c5
    } catch (err) {
      window.alert("Error: " + err.message)
      console.log(err)
    }
<<<<<<< HEAD

=======
>>>>>>> d1bea1c5
  }

  return (
    <>
      {isFetching ? (
        <div> Fetching task ... </div>
      ) : (
        <>
          <h2>Task</h2>
          <div> id: {task.id} </div>
          <div> description: {task.description} </div>
          <div> is done: {task.isDone ? 'Yes' : 'No'} </div>
          <button onClick={toggleIsDone}>Mark as {task.isDone ? 'undone' : 'done'}</button>
        </>
      )}
      <br />
      <Link to='/'>Go to dashboard</Link>
    </>
  )
}

export default Todo<|MERGE_RESOLUTION|>--- conflicted
+++ resolved
@@ -2,10 +2,7 @@
 import { Link } from 'react-router-dom'
 
 import { useQuery } from '@wasp/queries'
-<<<<<<< HEAD
 import { useAction } from '@wasp/actions'
-=======
->>>>>>> d1bea1c5
 import updateTaskIsDone from '@wasp/actions/updateTaskIsDone'
 import getTask from '@wasp/queries/getTask.js'
 import getTasks from '@wasp/queries/getTasks.js'
@@ -13,7 +10,6 @@
 const Todo = (props) => {
   const taskId = parseInt(props.match.params.id)
   const { data: task, isFetching, error } = useQuery(getTask, { id: taskId })
-<<<<<<< HEAD
 
   const updateTaskIsDoneAction = useAction(updateTaskIsDone, {
     optimisticUpdates: [
@@ -37,27 +33,17 @@
       }
     ]
   })
-=======
->>>>>>> d1bea1c5
 
   if (!task) return <div>Task with id {taskId} does not exist.</div>
   if (error) return <div>Error occurred! {error}</div>
 
   async function toggleIsDone() {
     try {
-<<<<<<< HEAD
       updateTaskIsDoneAction.mutateAsync({ id: task.id, isDone: !task.isDone })
-=======
-      updateTaskIsDone({ id: task.id, isDone: !task.isDone })
->>>>>>> d1bea1c5
     } catch (err) {
       window.alert("Error: " + err.message)
       console.log(err)
     }
-<<<<<<< HEAD
-
-=======
->>>>>>> d1bea1c5
   }
 
   return (
