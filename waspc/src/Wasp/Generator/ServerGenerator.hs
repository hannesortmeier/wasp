--- conflicted
+++ resolved
@@ -36,18 +36,13 @@
 import qualified Wasp.AppSpec.Entity as AS.Entity
 import Wasp.AppSpec.Util (isPgBossJobExecutorUsed)
 import Wasp.AppSpec.Valid (getApp, isAuthEnabled)
-<<<<<<< HEAD
-import Wasp.Generator.Common (latestMajorNodeVersion, nodeVersionRange, prismaVersion)
-=======
 import Wasp.Generator.Common
   ( ServerRootDir,
     latestMajorNodeVersion,
     makeJsonWithEntityData,
     nodeVersionRange,
-    npmVersionRange,
     prismaVersion,
   )
->>>>>>> 2327a8f9
 import Wasp.Generator.ExternalCodeGenerator (genExternalCodeDir)
 import Wasp.Generator.FileDraft (FileDraft, createCopyFileDraft)
 import Wasp.Generator.Monad (Generator)
