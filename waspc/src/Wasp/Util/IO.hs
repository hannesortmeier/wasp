{-# LANGUAGE ScopedTypeVariables #-}

module Wasp.Util.IO
  ( listDirectoryDeep,
    listDirectory,
    deleteDirectoryIfExists,
    deleteFileIfExists,
    doesFileExist,
    readFile,
    readFileStrict,
    writeFile,
    removeFile,
<<<<<<< HEAD
    tryReadFile,
=======
    isDirectoryEmpty,
    writeFileFromText,
>>>>>>> 15847212
  )
where

import Control.Monad (filterM, when)
import Control.Monad.Extra (whenM)
import Data.Text (Text)
import qualified Data.Text.IO as T.IO
import qualified Data.Text.IO as Text.IO
import StrongPath (Abs, Dir, Dir', File, Path', Rel, basename, parseRelDir, parseRelFile, toFilePath, (</>))
import qualified StrongPath as SP
import qualified System.Directory as SD
import qualified System.FilePath as FilePath
import System.IO.Error (isDoesNotExistError)
import UnliftIO.Exception (catch, throwIO)
import Prelude hiding (readFile, writeFile)
import qualified Prelude as P

-- TODO: write tests.

-- | Lists all files in the directory recursively.
-- All paths are relative to the directory we are listing.
-- If directory does not exist, returns empty list.
--
-- Example: Imagine we have directory foo that contains test.txt and bar/test2.txt.
-- If we call
-- >>> listDirectoryDeep "foo/"
-- we should get
-- >>> ["test.txt", "bar/text2.txt"]
listDirectoryDeep :: forall d f. Path' Abs (Dir d) -> IO [Path' (Rel d) (File f)]
listDirectoryDeep absDirPath = do
  (relFilePaths, relSubDirPaths) <-
    listDirectory absDirPath
      `catch` \e -> if isDoesNotExistError e then return ([], []) else throwIO e
  relSubDirFilesPaths <- mapM (listSubDirDeep . (absDirPath </>)) relSubDirPaths
  return $ relFilePaths ++ concat relSubDirFilesPaths
  where
    listSubDirDeep :: Path' Abs (Dir sd) -> IO [Path' (Rel d) (File f)]
    listSubDirDeep subDirPath = do
      files <- listDirectoryDeep subDirPath
      return $ map (basename subDirPath </>) files

-- TODO: write tests.

-- | Lists files and directories at top lvl of the directory.
listDirectory :: forall d f. Path' Abs (Dir d) -> IO ([Path' (Rel d) (File f)], [Path' (Rel d) Dir'])
listDirectory absDirPath = do
  fpRelItemPaths <- SD.listDirectory fpAbsDirPath
  relFilePaths <- filterFiles fpAbsDirPath fpRelItemPaths
  relDirPaths <- filterDirs fpAbsDirPath fpRelItemPaths
  return (relFilePaths, relDirPaths)
  where
    fpAbsDirPath :: FilePath
    fpAbsDirPath = toFilePath absDirPath

    filterFiles :: FilePath -> [FilePath] -> IO [Path' (Rel d) (File f)]
    filterFiles absDir relItems =
      filterM (SD.doesFileExist . (absDir FilePath.</>)) relItems
        >>= mapM parseRelFile

    filterDirs :: FilePath -> [FilePath] -> IO [Path' (Rel d) Dir']
    filterDirs absDir relItems =
      filterM (SD.doesDirectoryExist . (absDir FilePath.</>)) relItems
        >>= mapM parseRelDir

-- The paths in the following functions intentionally aren't as polymorphic as
-- possible (i.e., they require 'Abs` paths). We prefer working with absolute
-- paths whenever possible (they make for a safe default). If you need to work
-- with relative paths, define a new function (e.g., `readFileRel`).

deleteDirectoryIfExists :: Path' Abs (Dir d) -> IO ()
deleteDirectoryIfExists dirPath = do
  let dirPathStr = SP.fromAbsDir dirPath
  exists <- SD.doesDirectoryExist dirPathStr
  when exists $ SD.removeDirectoryRecursive dirPathStr

deleteFileIfExists :: Path' Abs (File f) -> IO ()
deleteFileIfExists filePath = whenM (doesFileExist filePath) $ removeFile filePath

doesFileExist :: Path' Abs (File f) -> IO Bool
doesFileExist = SD.doesFileExist . SP.fromAbsFile

readFile :: Path' Abs (File f) -> IO String
readFile = P.readFile . SP.fromAbsFile

readFileStrict :: Path' Abs (File f) -> IO Text
readFileStrict = T.IO.readFile . SP.toFilePath

writeFile :: Path' Abs (File f) -> String -> IO ()
writeFile = P.writeFile . SP.fromAbsFile

writeFileFromText :: Path' Abs (File f) -> Text -> IO ()
writeFileFromText = T.IO.writeFile . SP.fromAbsFile

removeFile :: Path' Abs (File f) -> IO ()
removeFile = SD.removeFile . SP.fromAbsFile

<<<<<<< HEAD
tryReadFile :: FilePath -> IO (Maybe Text)
tryReadFile fp =
  (Just <$> Text.IO.readFile fp)
    `catch` ( \e ->
                if isDoesNotExistError e
                  then return Nothing
                  else throwIO e
            )
=======
isDirectoryEmpty :: Path' Abs (Dir d) -> IO Bool
isDirectoryEmpty dirPath = do
  (files, dirs) <- listDirectory dirPath
  return $ null files && null dirs
>>>>>>> 15847212
<|MERGE_RESOLUTION|>--- conflicted
+++ resolved
@@ -10,12 +10,9 @@
     readFileStrict,
     writeFile,
     removeFile,
-<<<<<<< HEAD
     tryReadFile,
-=======
     isDirectoryEmpty,
     writeFileFromText,
->>>>>>> 15847212
   )
 where
 
@@ -112,7 +109,6 @@
 removeFile :: Path' Abs (File f) -> IO ()
 removeFile = SD.removeFile . SP.fromAbsFile
 
-<<<<<<< HEAD
 tryReadFile :: FilePath -> IO (Maybe Text)
 tryReadFile fp =
   (Just <$> Text.IO.readFile fp)
@@ -121,9 +117,8 @@
                   then return Nothing
                   else throwIO e
             )
-=======
+
 isDirectoryEmpty :: Path' Abs (Dir d) -> IO Bool
 isDirectoryEmpty dirPath = do
   (files, dirs) <- listDirectory dirPath
-  return $ null files && null dirs
->>>>>>> 15847212
+  return $ null files && null dirs