--- conflicted
+++ resolved
@@ -59,7 +59,6 @@
 analyzeWaspProject ::
   Path' Abs (Dir WaspProjectDir) ->
   CompileOptions ->
-<<<<<<< HEAD
   IO (Either [CompileError] AS.AppSpec)
 analyzeWaspProject waspDir options = runExceptT $ do
   waspFilePath <- ExceptT $ left pure <$> findWaspFile waspDir
@@ -75,48 +74,6 @@
   (generatorWarnings, generatorErrors) <- Generator.writeWebAppCode appSpec outDir (sendMessage options)
   let filteredWarnings = generatorWarningsFilter options generatorWarnings
   return (show <$> filteredWarnings, show <$> generatorErrors)
-=======
-  IO ([CompileWarning], Either (NonEmpty CompileError) AS.AppSpec)
-analyzeWaspProject waspDir options = do
-  maybeWaspFilePath <- findWaspFile waspDir
-  appSpecOrAnalyzerErrors <- case maybeWaspFilePath of
-    Nothing -> return $ Left $ fromList ["Couldn't find a single *.wasp file."]
-    Just waspFilePath -> do
-      waspFileContent <- readFile (SP.fromAbsFile waspFilePath)
-      case Analyzer.analyze waspFileContent of
-        Left analyzeError ->
-          return $
-            Left $
-              fromList
-                [ showCompilerErrorForTerminal
-                    (waspFilePath, waspFileContent)
-                    (getErrorMessageAndCtx analyzeError)
-                ]
-        Right decls -> do
-          externalCodeFiles <-
-            ExternalCode.readFiles (CompileOptions.externalCodeDirPath options)
-          maybeDotEnvServerFile <- findDotEnvServer waspDir
-          maybeDotEnvClientFile <- findDotEnvClient waspDir
-          maybeMigrationsDir <- findMigrationsDir waspDir
-          maybeUserDockerfileContents <- loadUserDockerfileContents waspDir
-          configFiles <- CF.discoverConfigFiles waspDir G.CF.configFileRelocationMap
-          return $
-            Right
-              AS.AppSpec
-                { AS.decls = decls,
-                  AS.waspProjectDir = waspDir,
-                  AS.externalCodeFiles = externalCodeFiles,
-                  AS.externalCodeDirPath = CompileOptions.externalCodeDirPath options,
-                  AS.migrationsDir = maybeMigrationsDir,
-                  AS.dotEnvServerFile = maybeDotEnvServerFile,
-                  AS.dotEnvClientFile = maybeDotEnvClientFile,
-                  AS.isBuild = CompileOptions.isBuild options,
-                  AS.userDockerfileContents = maybeUserDockerfileContents,
-                  AS.configFiles = configFiles
-                }
-  analyzerWarnings <- warnIfDotEnvPresent waspDir
-  return (analyzerWarnings, appSpecOrAnalyzerErrors)
->>>>>>> fa9f487e
 
 -- | Checks the wasp directory for potential problems, and issues warnings if any are found.
 warnIfDotEnvPresent :: Path' Abs (Dir WaspProjectDir) -> IO (Maybe CompileWarning)
@@ -149,9 +106,11 @@
   maybeDotEnvClientFile <- findDotEnvClient waspDir
   maybeMigrationsDir <- findMigrationsDir waspDir
   maybeUserDockerfileContents <- loadUserDockerfileContents waspDir
+  configFiles <- CF.discoverConfigFiles waspDir G.CF.configFileRelocationMap
   let appSpec =
         AS.AppSpec
           { AS.decls = decls,
+            AS.waspProjectDir = waspDir,
             AS.externalClientFiles = externalClientCodeFiles,
             AS.externalServerFiles = externalServerCodeFiles,
             AS.externalSharedFiles = externalSharedCodeFiles,
@@ -159,7 +118,8 @@
             AS.dotEnvServerFile = maybeDotEnvServerFile,
             AS.dotEnvClientFile = maybeDotEnvClientFile,
             AS.isBuild = CompileOptions.isBuild options,
-            AS.userDockerfileContents = maybeUserDockerfileContents
+            AS.userDockerfileContents = maybeUserDockerfileContents,
+            AS.configFiles = configFiles
           }
   return $ case validateAppSpec appSpec of
     [] -> Right appSpec
