--- conflicted
+++ resolved
@@ -15,11 +15,7 @@
 
 import Control.Monad (unless)
 import Data.List (find, group, groupBy, intercalate, sort, sortBy)
-<<<<<<< HEAD
-import Data.Maybe (fromJust, isJust, isNothing)
-=======
 import Data.Maybe (fromJust, fromMaybe, isJust, isNothing)
->>>>>>> 758110e6
 import Text.Read (readMaybe)
 import Text.Regex.TDFA ((=~))
 import Wasp.AppSpec (AppSpec)
