--- conflicted
+++ resolved
@@ -1,20 +1,5 @@
 module Wasp.Cli.Common
-<<<<<<< HEAD
-  ( WaspProjectDir,
-    DotWaspDir,
-    CliTemplatesDir,
-    dotWaspDirInWaspProjectDir,
-    dotWaspRootFileInWaspProjectDir,
-    dotWaspInfoFileInGeneratedCodeDir,
-    nodeModulesDirInWaspProjectDir,
-    extServerCodeDirInWaspProjectDir,
-    extClientCodeDirInWaspProjectDir,
-    extSharedCodeDirInWaspProjectDir,
-    generatedCodeDirInDotWaspDir,
-    buildDirInDotWaspDir,
-=======
   ( CliTemplatesDir,
->>>>>>> 24c8d782
     waspSays,
     waspWarns,
     waspScreams,
@@ -23,46 +8,8 @@
 
 import qualified Wasp.Util.Terminal as Term
 
-<<<<<<< HEAD
-data DotWaspDir -- Here we put everything that wasp generates.
-
-data NodeModulesDir
-
 data CliTemplatesDir
 
--- TODO: SHould this be renamed to include word "root"?
-dotWaspDirInWaspProjectDir :: Path' (Rel WaspProjectDir) (Dir DotWaspDir)
-dotWaspDirInWaspProjectDir = [reldir|.wasp|]
-
-nodeModulesDirInWaspProjectDir :: Path' (Rel WaspProjectDir) (Dir NodeModulesDir)
-nodeModulesDirInWaspProjectDir = [reldir|node_modules|]
-
--- TODO: Hm this has different name than it has in Generator.
-generatedCodeDirInDotWaspDir :: Path' (Rel DotWaspDir) (Dir Wasp.Generator.Common.ProjectRootDir)
-generatedCodeDirInDotWaspDir = [reldir|out|]
-
-buildDirInDotWaspDir :: Path' (Rel DotWaspDir) (Dir Wasp.Generator.Common.ProjectRootDir)
-buildDirInDotWaspDir = [reldir|build|]
-
-dotWaspRootFileInWaspProjectDir :: Path' (Rel WaspProjectDir) File'
-dotWaspRootFileInWaspProjectDir = [relfile|.wasproot|]
-
-dotWaspInfoFileInGeneratedCodeDir :: Path' (Rel Wasp.Generator.Common.ProjectRootDir) File'
-dotWaspInfoFileInGeneratedCodeDir = [relfile|.waspinfo|]
-
-extServerCodeDirInWaspProjectDir :: Path' (Rel WaspProjectDir) (Dir SourceExternalCodeDir)
-extServerCodeDirInWaspProjectDir = [reldir|src|]
-
-extClientCodeDirInWaspProjectDir :: Path' (Rel WaspProjectDir) (Dir SourceExternalCodeDir)
-extClientCodeDirInWaspProjectDir = [reldir|src|]
-
-extSharedCodeDirInWaspProjectDir :: Path' (Rel WaspProjectDir) (Dir SourceExternalCodeDir)
-extSharedCodeDirInWaspProjectDir = [reldir|src|]
-
-=======
-data CliTemplatesDir
-
->>>>>>> 24c8d782
 waspSays :: String -> IO ()
 waspSays what = putStrLn $ Term.applyStyles [Term.Yellow] what
 
