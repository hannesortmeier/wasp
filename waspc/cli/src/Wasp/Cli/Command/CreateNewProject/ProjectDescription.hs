module Wasp.Cli.Command.CreateNewProject.ProjectDescription
  ( obtainNewProjectDescription,
    NewProjectDescription (..),
    NewProjectName (..),
    NewProjectAppName (..),
    parseWaspProjectNameIntoAppName,
  )
where

import Control.Monad.IO.Class (liftIO)
import Data.Function ((&))
import Data.List (intercalate)
import Data.List.NonEmpty (fromList)
import Path.IO (doesDirExist)
import StrongPath (Abs, Dir, Path')
import StrongPath.Path (toPathAbsDir)
import Wasp.Analyzer.Parser (isValidWaspIdentifier)
import Wasp.Cli.Command (Command)
import Wasp.Cli.Command.CreateNewProject.ArgumentsParser (NewProjectArgs (..))
import Wasp.Cli.Command.CreateNewProject.Common
  ( throwInvalidTemplateNameUsedError,
    throwProjectCreationError,
  )
import Wasp.Cli.Command.CreateNewProject.StarterTemplates
  ( StarterTemplate,
    defaultStarterTemplate,
    findTemplateByString,
  )
import Wasp.Cli.FileSystem (getAbsPathToDirInCwd)
import qualified Wasp.Cli.Interactive as Interactive
import Wasp.Project (WaspProjectDir)
import Wasp.Util (indent, kebabToCamelCase, whenM)

data NewProjectDescription = NewProjectDescription
  { _projectName :: NewProjectName,
    _appName :: NewProjectAppName,
    _template :: StarterTemplate,
    _absWaspProjectDir :: Path' Abs (Dir WaspProjectDir)
  }

data NewProjectName = NewProjectName String

instance Show NewProjectName where
  show (NewProjectName name) = name

data NewProjectAppName = NewProjectAppName String

instance Show NewProjectAppName where
  show (NewProjectAppName name) = name

{-
  There are two ways of getting the project description:
  1. From CLI arguments

     wasp new <project-name> [-t <template-name>]

    - Project name is required.
    - Template name is optional, if not provided, we use the default template.
  2. Interactively

     wasp new

    - Project name is required.
    - Template name is required, we ask the user to choose from available templates.
-}
obtainNewProjectDescription :: NewProjectArgs -> [StarterTemplate] -> Command NewProjectDescription
obtainNewProjectDescription NewProjectArgs {_projectName = projectNameArg, _templateName = templateNameArg} starterTemplates =
  case projectNameArg of
    Just projectName -> obtainNewProjectDescriptionFromCliArgs projectName templateNameArg starterTemplates
    Nothing -> obtainNewProjectDescriptionInteractively templateNameArg starterTemplates

obtainNewProjectDescriptionFromCliArgs :: String -> Maybe String -> [StarterTemplate] -> Command NewProjectDescription
obtainNewProjectDescriptionFromCliArgs projectName templateNameArg availableTemplates =
  obtainNewProjectDescriptionFromProjectNameAndTemplateArg
    projectName
    templateNameArg
    availableTemplates
    (return defaultStarterTemplate)

obtainNewProjectDescriptionInteractively :: Maybe String -> [StarterTemplate] -> Command NewProjectDescription
obtainNewProjectDescriptionInteractively templateNameArg availableTemplates = do
  projectName <- liftIO $ Interactive.askForRequiredInput "Enter the project name (e.g. my-project)"
  obtainNewProjectDescriptionFromProjectNameAndTemplateArg
    projectName
    templateNameArg
    availableTemplates
    (liftIO askForTemplateName)
  where
    askForTemplateName = Interactive.askToChoose "Choose a starter template" $ fromList availableTemplates

-- Common logic
obtainNewProjectDescriptionFromProjectNameAndTemplateArg ::
  String ->
  Maybe String ->
  [StarterTemplate] ->
  Command StarterTemplate ->
  Command NewProjectDescription
obtainNewProjectDescriptionFromProjectNameAndTemplateArg projectName templateNameArg availableTemplates obtainTemplateWhenNoArg = do
  absWaspProjectDir <- obtainAvailableProjectDirPath projectName
  selectedTemplate <- maybe obtainTemplateWhenNoArg findTemplateOrThrow templateNameArg
  mkNewProjectDescription projectName absWaspProjectDir selectedTemplate
  where
    findTemplateOrThrow :: String -> Command StarterTemplate
    findTemplateOrThrow templateName =
      findTemplateByString availableTemplates templateName
        & maybe throwInvalidTemplateNameUsedError return

obtainAvailableProjectDirPath :: String -> Command (Path' Abs (Dir WaspProjectDir))
obtainAvailableProjectDirPath projectName = do
  absWaspProjectDir <- getAbsPathToNewProjectDirInCwd projectName
  ensureProjectDirDoesNotExist projectName absWaspProjectDir
  return absWaspProjectDir
  where
    getAbsPathToNewProjectDirInCwd :: String -> Command (Path' Abs (Dir WaspProjectDir))
    getAbsPathToNewProjectDirInCwd projectDirName = do
      liftIO (getAbsPathToDirInCwd projectDirName) >>= either throwError return
      where
        throwError err = throwProjectCreationError $ "Failed to get absolute path to Wasp project dir: " ++ show err
    ensureProjectDirDoesNotExist :: String -> Path' Abs (Dir WaspProjectDir) -> Command ()
    ensureProjectDirDoesNotExist projectDirName absWaspProjectDir = do
      whenM (doesDirExist $ toPathAbsDir absWaspProjectDir) $
        throwProjectCreationError $
          "Directory \"" ++ projectDirName ++ "\" is not empty."

<<<<<<< HEAD
mkNewProjectDescription :: String -> Path' Abs (Dir WaspProjectDir) -> StarterTemplateName -> Command NewProjectDescription
mkNewProjectDescription projectName absWaspProjectDir templateName = do
  appName <- either throwProjectCreationError pure $ parseWaspProjectNameIntoAppName projectName
  return $
    NewProjectDescription
      { _projectName = NewProjectName projectName,
        _appName = appName,
        _templateName = templateName,
        _absWaspProjectDir = absWaspProjectDir
      }

parseWaspProjectNameIntoAppName :: String -> Either String NewProjectAppName
parseWaspProjectNameIntoAppName projectName
  | isValidWaspIdentifier appName = Right $ NewProjectAppName appName
=======
mkNewProjectDescription :: String -> Path' Abs (Dir WaspProjectDir) -> StarterTemplate -> Command NewProjectDescription
mkNewProjectDescription projectName absWaspProjectDir template
  | isValidWaspIdentifier appName =
      return $
        NewProjectDescription
          { _projectName = NewProjectName projectName,
            _appName = NewProjectAppName appName,
            _template = template,
            _absWaspProjectDir = absWaspProjectDir
          }
>>>>>>> 0e5e6538
  | otherwise =
      Left . intercalate "\n" $
        [ "The project's name is not in the valid format!",
          indent 2 "- It can start with a letter or an underscore.",
          indent 2 "- It can contain only letters, numbers, dashes, or underscores.",
          indent 2 "- It can't be a Wasp keyword."
        ]
  where
    appName = kebabToCamelCase projectName<|MERGE_RESOLUTION|>--- conflicted
+++ resolved
@@ -122,33 +122,20 @@
         throwProjectCreationError $
           "Directory \"" ++ projectDirName ++ "\" is not empty."
 
-<<<<<<< HEAD
-mkNewProjectDescription :: String -> Path' Abs (Dir WaspProjectDir) -> StarterTemplateName -> Command NewProjectDescription
-mkNewProjectDescription projectName absWaspProjectDir templateName = do
+mkNewProjectDescription :: String -> Path' Abs (Dir WaspProjectDir) -> StarterTemplate -> Command NewProjectDescription
+mkNewProjectDescription projectName absWaspProjectDir template = do
   appName <- either throwProjectCreationError pure $ parseWaspProjectNameIntoAppName projectName
   return $
     NewProjectDescription
       { _projectName = NewProjectName projectName,
         _appName = appName,
-        _templateName = templateName,
+        _template = template,
         _absWaspProjectDir = absWaspProjectDir
       }
 
 parseWaspProjectNameIntoAppName :: String -> Either String NewProjectAppName
 parseWaspProjectNameIntoAppName projectName
   | isValidWaspIdentifier appName = Right $ NewProjectAppName appName
-=======
-mkNewProjectDescription :: String -> Path' Abs (Dir WaspProjectDir) -> StarterTemplate -> Command NewProjectDescription
-mkNewProjectDescription projectName absWaspProjectDir template
-  | isValidWaspIdentifier appName =
-      return $
-        NewProjectDescription
-          { _projectName = NewProjectName projectName,
-            _appName = NewProjectAppName appName,
-            _template = template,
-            _absWaspProjectDir = absWaspProjectDir
-          }
->>>>>>> 0e5e6538
   | otherwise =
       Left . intercalate "\n" $
         [ "The project's name is not in the valid format!",
