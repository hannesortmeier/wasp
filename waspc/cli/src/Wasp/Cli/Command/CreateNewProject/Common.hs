module Wasp.Cli.Command.CreateNewProject.Common
  ( throwProjectCreationError,
    throwInvalidTemplateNameUsedError,
    defaultWaspVersionBounds,
  )
where

import Control.Monad.Except (throwError)
import Wasp.Cli.Command (Command, CommandError (..))
<<<<<<< HEAD
import Wasp.Project.Common (WaspProjectDir)
=======
>>>>>>> 453986cf
import qualified Wasp.SemanticVersion as SV
import qualified Wasp.Version as WV

throwProjectCreationError :: String -> Command a
throwProjectCreationError = throwError . CommandError "Project creation failed"

throwInvalidTemplateNameUsedError :: Command a
throwInvalidTemplateNameUsedError =
  throwProjectCreationError $
    "Are you sure that the template exists?"
      <> " 🤔 Check the list of templates here: https://github.com/wasp-lang/starters"

defaultWaspVersionBounds :: String
defaultWaspVersionBounds = show (SV.backwardsCompatibleWith WV.waspVersion)<|MERGE_RESOLUTION|>--- conflicted
+++ resolved
@@ -7,10 +7,6 @@
 
 import Control.Monad.Except (throwError)
 import Wasp.Cli.Command (Command, CommandError (..))
-<<<<<<< HEAD
-import Wasp.Project.Common (WaspProjectDir)
-=======
->>>>>>> 453986cf
 import qualified Wasp.SemanticVersion as SV
 import qualified Wasp.Version as WV
 
