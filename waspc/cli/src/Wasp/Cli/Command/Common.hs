module Wasp.Cli.Command.Common
  ( readWaspCompileInfo,
    throwIfExeIsNotAvailable,
    deleteDotWaspDirIfExists,
    deleteDirectoryIfExists,
  )
where

import Control.Monad.Except
import qualified Control.Monad.Except as E
import StrongPath (Abs, Dir, Path')
import qualified StrongPath as SP
import StrongPath.Operations
import System.Directory
  ( findExecutable,
  )
import Wasp.Cli.Command (Command, CommandError (..))
<<<<<<< HEAD
import Wasp.Cli.Command.Message (cliSendMessageC)
import Wasp.Cli.Common (WaspProjectDir)
import qualified Wasp.Cli.Common as Cli.Common
import qualified Wasp.Message as Msg
=======
import Wasp.Project (WaspProjectDir)
import qualified Wasp.Project.Common as Project.Common
>>>>>>> 24c8d782
import Wasp.Util (ifM)
import qualified Wasp.Util.IO as IOUtil

readWaspCompileInfo :: Path' Abs (Dir WaspProjectDir) -> IO String
readWaspCompileInfo waspDir =
  ifM
    (IOUtil.doesFileExist dotWaspInfoFile)
    (IOUtil.readFile dotWaspInfoFile)
    (return "No compile information found")
  where
    dotWaspInfoFile =
      waspDir </> Project.Common.dotWaspDirInWaspProjectDir
        </> Project.Common.generatedCodeDirInDotWaspDir
        </> Project.Common.dotWaspInfoFileInGeneratedCodeDir

throwIfExeIsNotAvailable :: String -> String -> Command ()
throwIfExeIsNotAvailable exeName explanationMsg = do
  liftIO (findExecutable exeName) >>= \case
    Just _ -> return ()
    Nothing ->
      E.throwError $
        CommandError ("Couldn't find `" <> exeName <> "` executable") explanationMsg

deleteDirectoryIfExists :: Path' Abs (Dir d) -> Command ()
deleteDirectoryIfExists dir = do
  cliSendMessageC $ Msg.Start $ "Deleting the " ++ dirName ++ " directory..."
  dirExist <- liftIO $ IOUtil.doesDirectoryExist dir
  if dirExist
    then deleteDir
    else -- todo(filip): do we need to report this? If not, we can simply call the function from IOUtil.
      cliSendMessageC $ Msg.Success $ "Nothing to delete: The " ++ dirName ++ " directory does not exist."
  where
    dirName = SP.toFilePath $ basename dir
    deleteDir = do
      liftIO $ IOUtil.removeDirectory dir
      cliSendMessageC $ Msg.Success $ "Deleted the " ++ dirName ++ " directory."

deleteDotWaspDirIfExists :: Path' Abs (Dir WaspProjectDir) -> Command ()
deleteDotWaspDirIfExists waspProjectDir = deleteDirectoryIfExists dotWaspDir
  where
    dotWaspDir = waspProjectDir SP.</> Cli.Common.dotWaspDirInWaspProjectDir<|MERGE_RESOLUTION|>--- conflicted
+++ resolved
@@ -15,15 +15,10 @@
   ( findExecutable,
   )
 import Wasp.Cli.Command (Command, CommandError (..))
-<<<<<<< HEAD
 import Wasp.Cli.Command.Message (cliSendMessageC)
-import Wasp.Cli.Common (WaspProjectDir)
-import qualified Wasp.Cli.Common as Cli.Common
 import qualified Wasp.Message as Msg
-=======
 import Wasp.Project (WaspProjectDir)
 import qualified Wasp.Project.Common as Project.Common
->>>>>>> 24c8d782
 import Wasp.Util (ifM)
 import qualified Wasp.Util.IO as IOUtil
 
@@ -64,4 +59,4 @@
 deleteDotWaspDirIfExists :: Path' Abs (Dir WaspProjectDir) -> Command ()
 deleteDotWaspDirIfExists waspProjectDir = deleteDirectoryIfExists dotWaspDir
   where
-    dotWaspDir = waspProjectDir SP.</> Cli.Common.dotWaspDirInWaspProjectDir+    dotWaspDir = waspProjectDir SP.</> Project.Common.dotWaspDirInWaspProjectDir