--- conflicted
+++ resolved
@@ -5,7 +5,7 @@
 
 import Control.Monad.Except (throwError)
 import Control.Monad.IO.Class (liftIO)
-import Data.List
+import Data.List (intercalate)
 import StrongPath (Abs, Dir, File', Path', Rel, reldir, relfile, (</>))
 import qualified StrongPath as SP
 import System.Directory (createDirectory, getCurrentDirectory)
@@ -21,8 +21,6 @@
 import qualified Wasp.Data
 import Wasp.Util (allValues, indent, quoteSingle)
 import qualified Wasp.Util.Terminal as Term
-import Data.List (intercalate)
-import Wasp.Util (indent)
 
 newtype ProjectName = ProjectName {_projectName :: String}
 
@@ -41,11 +39,7 @@
           [ "The project's name must be a valid Wasp identifier:",
             indent 2 "- It can start with a letter or an underscore.",
             indent 2 "- It can contain only letters, numbers, or underscores.",
-<<<<<<< HEAD
             indent 2 "- It can't be a Wasp keyword: " ++ keywordList ++ "."
-=======
-            indent 2 "- It can't be a Wasp keyword: 'import', 'from', 'true', 'false'."
->>>>>>> e8349032
           ]
   | otherwise = createNewProject' (ProjectName name)
 
