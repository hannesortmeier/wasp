--- conflicted
+++ resolved
@@ -43,11 +43,7 @@
 
         /**
          * 
-<<<<<<< HEAD
-         * There are two variables to consider in the case of an existing user:
-=======
          * There are two cases to consider in the case of an existing user:
->>>>>>> 758110e6
          * - if we allow unverified login
          * - if the user is already verified
          * 
@@ -55,29 +51,16 @@
          * 
          * We are handling the case of an existing auth identity in two ways:
          * 
-<<<<<<< HEAD
-         * 1. If the user is already verified, we don't leak information and pretend that the user
-         *   was created successfully.
-         *    - This helps with user enumeration attacks. If we would say that the user already exists,
-         *      an attacker would know that an account with that email exists.
-=======
          * 1. If the user already exists and is verified, we don't want
          *   to leak that piece of info and instead we pretend that the user
          *   was created successfully.
          *    - This prevents the attacker from learning which emails already have
          *        an account created.
->>>>>>> 758110e6
          * 
          * 2. If the user is not verified:
          *   - We check when we last sent a verification email and if it was less than X seconds ago,
          *     we don't send another one.
          *   - If it was more than X seconds ago, we delete the user and create a new one.
-<<<<<<< HEAD
-         *   - This helps with people trying to take other people's emails by signing up with them
-         *     and then not verifying the email.
-         */
-        if (existingAuthIdentity && !allowUnverifiedLogin) {
-=======
          *   - This prevents the attacker from creating an account with somebody
          *     else's email address and therefore permanently making that email
          *     address unavailable for later account creation (by real owner).
@@ -96,7 +79,6 @@
                 throw new HttpError(422, "User with that email already exists.")
             }
             
->>>>>>> 758110e6
             const providerData = deserializeAndSanitizeProviderData<'email'>(existingAuthIdentity.providerData);
 
             // TOOD: faking work makes sense if the time spent on faking the work matches the time
@@ -112,7 +94,6 @@
             const { isResendAllowed, timeLeft } = isEmailResendAllowed(providerData, 'passwordResetSentAt');
             if (!isResendAllowed) {
                 throw new HttpError(400, `Please wait ${timeLeft} secs before trying again.`);
-<<<<<<< HEAD
             }
 
             try {
@@ -120,26 +101,6 @@
             } catch (e: unknown) {
                 rethrowPossibleAuthError(e);
             }
-        } else if (existingAuthIdentity && allowUnverifiedLogin) {
-            /**
-             * This is the case where we allow unverified login.
-             * 
-             * If we pretended that the user was created successfully that would bring
-             * us little value: the attacker would not be able to login and figure out
-             * if the user exists or not, anyway.
-             * 
-             * So, we throw an error that says that the user already exists.
-             */
-            throw new HttpError(422, "User with that email already exists.")
-=======
-            }
-
-            try {
-                await deleteUserByAuthId(existingAuthIdentity.authId);
-            } catch (e: unknown) {
-                rethrowPossibleAuthError(e);
-            }
->>>>>>> 758110e6
         }
 
         const userFields = await validateAndGetAdditionalFields(fields);
