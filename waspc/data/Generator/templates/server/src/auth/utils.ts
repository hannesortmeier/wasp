{{={= =}=}}
import { hashPassword, sign, verify } from '../core/auth.js'
import AuthError from '../core/AuthError.js'
import HttpError from '../core/HttpError.js'
import prisma from '../dbClient.js'
import { sleep } from '../utils.js'
import {
  type {= userEntityUpper =},
  type {= authEntityUpper =},
  type {= authIdentityEntityUpper =},
} from '../entities/index.js'
import { Prisma } from '@prisma/client';

import { throwValidationError } from './validation.js'

{=# additionalSignupFields.isDefined =}
{=& additionalSignupFields.importStatement =}
{=/ additionalSignupFields.isDefined =}

import { defineAdditionalSignupFields, type PossibleAdditionalSignupFields } from './providers/types.js'
{=# additionalSignupFields.isDefined =}
const _waspAdditionalSignupFieldsConfig = {= additionalSignupFields.importIdentifier =}
{=/ additionalSignupFields.isDefined =}
{=^ additionalSignupFields.isDefined =}
const _waspAdditionalSignupFieldsConfig = {} as ReturnType<typeof defineAdditionalSignupFields>
{=/ additionalSignupFields.isDefined =}

export type EmailProviderData = {
  hashedPassword: string;
  isEmailVerified: boolean;
  emailVerificationSentAt: string | null;
  passwordResetSentAt: string | null;
}

export type UsernameProviderData = {
  hashedPassword: string;
}

export type OAuthProviderData = {}

<<<<<<< HEAD
// This type is used to map provider names to their data types.
=======
/**
 * This type is used for type-level programming e.g. to enumerate
 * all possible provider data types.
 * 
 * The keys of this type are the names of the providers and the values
 * are the types of the provider data.
 */
>>>>>>> 758110e6
export type PossibleProviderData = {
  email: EmailProviderData;
  username: UsernameProviderData;
  google: OAuthProviderData;
  github: OAuthProviderData;
}

export type ProviderName = keyof PossibleProviderData

export const contextWithUserEntity = {
  entities: {
    {= userEntityUpper =}: prisma.{= userEntityLower =}
  }
}

export const authConfig = {
  failureRedirectPath: "{= failureRedirectPath =}",
  successRedirectPath: "{= successRedirectPath =}",
}

/**
 * ProviderId uniquely identifies an auth identity e.g. 
 * "email" provider with user id "test@test.com" or
 * "google" provider with user id "1234567890".
 * 
 * We use this type to avoid passing the providerName and providerUserId
 * separately. Also, we can normalize the providerUserId to make sure it's
 * consistent across different DB operations.
 */
export type ProviderId = {
  providerName: ProviderName;
  providerUserId: string;
}

export function createProviderId(providerName: ProviderName, providerUserId: string): ProviderId {
  return {
    providerName,
    providerUserId: providerUserId.toLowerCase(),
  }
}

export async function findAuthIdentity(providerId: ProviderId): Promise<{= authIdentityEntityUpper =} | null> {
  return prisma.{= authIdentityEntityLower =}.findUnique({
    where: {
      providerName_providerUserId: providerId,
    }
  });
}

/**
 * Updates the provider data for the given auth identity.
 * 
 * This function performs data sanitization and serialization.
 * Sanitization is done by hashing the password, so this function
 * expects the password received in the `providerDataUpdates`
 * **not to be hashed**.
 */
export async function updateAuthIdentityProviderData<PN extends ProviderName>(
  providerId: ProviderId,
  existingProviderData: PossibleProviderData[PN],
  providerDataUpdates: Partial<PossibleProviderData[PN]>,
): Promise<{= authIdentityEntityUpper =}> {
  // We are doing the sanitization here only on updates to avoid
  // hashing the password multiple times.
  const sanitizedProviderDataUpdates = await sanitizeProviderData(providerDataUpdates);
  const newProviderData = {
    ...existingProviderData,
    ...sanitizedProviderDataUpdates,
  }
  const serializedProviderData = await serializeProviderData<PN>(newProviderData);
  return prisma.{= authIdentityEntityLower =}.update({
    where: {
      providerName_providerUserId: providerId,
    },
    data: { providerData: serializedProviderData },
  });
}

type FindAuthWithUserResult = {= authEntityUpper =} & {
  {= userFieldOnAuthEntityName =}: {= userEntityUpper =}
}

export async function findAuthWithUserBy(
  where: Prisma.{= authEntityUpper =}WhereInput
): Promise<FindAuthWithUserResult> {
  return prisma.{= authEntityLower =}.findFirst({ where, include: { {= userFieldOnAuthEntityName =}: true }});
}

export async function createUser(
  providerId: ProviderId,
  serializedProviderData?: string,
  userFields?: PossibleAdditionalSignupFields,
): Promise<{= userEntityUpper =}> {
  return prisma.{= userEntityLower =}.create({
    data: {
      // Using any here to prevent type errors when userFields are not
      // defined. We want Prisma to throw an error in that case.
      ...(userFields ?? {} as any),
      {= authFieldOnUserEntityName =}: {
        create: {
          {= identitiesFieldOnAuthEntityName =}: {
              create: {
                  providerName: providerId.providerName,
                  providerUserId: providerId.providerUserId,
                  providerData: serializedProviderData,
              },
          },
        }
      },
    }
  })
}

export async function deleteUserByAuthId(authId: string): Promise<{ count: number }> {
  return prisma.{= userEntityLower =}.deleteMany({ where: { auth: {
    id: authId,
  } } })
}

export async function createAuthToken(
  userId: {= userEntityUpper =}['id']
): Promise<string> {
  return sign(userId);
}

export async function verifyToken<T = unknown>(token: string): Promise<T> {
  return verify(token);
}

// If an user exists, we don't want to leak information
// about it. Pretending that we're doing some work
// will make it harder for an attacker to determine
// if a user exists or not.
// NOTE: Attacker measuring time to response can still determine
// if a user exists or not. We'll be able to avoid it when 
// we implement e-mail sending via jobs.
export async function doFakeWork(): Promise<unknown> {
  const timeToWork = Math.floor(Math.random() * 1000) + 1000;
  return sleep(timeToWork);
}

export function rethrowPossibleAuthError(e: unknown): void {
  if (e instanceof AuthError) {
    throwValidationError(e.message);
  }
  
  // Prisma code P2002 is for unique constraint violations.
  if (e instanceof Prisma.PrismaClientKnownRequestError && e.code === 'P2002') {
    throw new HttpError(422, 'Save failed', {
      message: `user with the same identity already exists`,
    })
  }

  if (e instanceof Prisma.PrismaClientValidationError) {
    // NOTE: Logging the error since this usually means that there are
    // required fields missing in the request, we want the developer
    // to know about it.
    console.error(e)
    throw new HttpError(422, 'Save failed', {
      message: 'there was a database error'
    })
  }

  // Prisma code P2021 is for missing table errors.
  if (e instanceof Prisma.PrismaClientKnownRequestError && e.code === 'P2021') {
    // NOTE: Logging the error since this usually means that the database
    // migrations weren't run, we want the developer to know about it.
    console.error(e)
    console.info('🐝 This error can happen if you did\'t run the database migrations.')
    throw new HttpError(500, 'Save failed', {
      message: `there was a database error`,
    })
  }

  // Prisma code P2003 is for foreign key constraint failure
  if (e instanceof Prisma.PrismaClientKnownRequestError && e.code === 'P2003') {
    console.error(e)
    console.info(`🐝 This error can happen if you have some relation on your {= userEntityUpper =} entity
   but you didn't specify the "onDelete" behaviour to either "Cascade" or "SetNull".
   Read more at: https://www.prisma.io/docs/orm/prisma-schema/data-model/relations/referential-actions`)
    throw new HttpError(500, 'Save failed', {
      message: `there was a database error`,
    })
  }

  throw e
}

export async function validateAndGetAdditionalFields(data: {
  [key: string]: unknown
}): Promise<Record<string, any>> {
  const {
    password: _password,
    ...sanitizedData
  } = data;
  const result: Record<string, any> = {};
  for (const [field, getFieldValue] of Object.entries(_waspAdditionalSignupFieldsConfig)) {
    try {
      const value = await getFieldValue(sanitizedData)
      result[field] = value
    } catch (e) {
      throwValidationError(e.message)
    }
  }
  return result;
}

export function deserializeAndSanitizeProviderData<PN extends ProviderName>(
  providerData: string,
  { shouldRemovePasswordField = false }: { shouldRemovePasswordField?: boolean } = {},
): PossibleProviderData[PN] {
  // NOTE: We are letting JSON.parse throw an error if the providerData is not valid JSON.
  let data = JSON.parse(providerData) as PossibleProviderData[PN];

  if (providerDataHasPasswordField(data) && shouldRemovePasswordField) {
    delete data.hashedPassword;
  }

  return data;
}

export async function sanitizeAndSerializeProviderData<PN extends ProviderName>(
  providerData: PossibleProviderData[PN],
): Promise<string> {
  return serializeProviderData(
    await sanitizeProviderData(providerData)
  );
}

function serializeProviderData<PN extends ProviderName>(providerData: PossibleProviderData[PN]): string {
  return JSON.stringify(providerData);
}

async function sanitizeProviderData<PN extends ProviderName>(
  providerData: PossibleProviderData[PN],
): Promise<PossibleProviderData[PN]> {
  const data = {
    ...providerData,
  };
  if (providerDataHasPasswordField(data)) {
    data.hashedPassword = await hashPassword(data.hashedPassword);
  }

  return data;
}


function providerDataHasPasswordField(
  providerData: PossibleProviderData[keyof PossibleProviderData],
): providerData is { hashedPassword: string } {
  return 'hashedPassword' in providerData;
}<|MERGE_RESOLUTION|>--- conflicted
+++ resolved
@@ -38,9 +38,6 @@
 
 export type OAuthProviderData = {}
 
-<<<<<<< HEAD
-// This type is used to map provider names to their data types.
-=======
 /**
  * This type is used for type-level programming e.g. to enumerate
  * all possible provider data types.
@@ -48,7 +45,6 @@
  * The keys of this type are the names of the providers and the values
  * are the types of the provider data.
  */
->>>>>>> 758110e6
 export type PossibleProviderData = {
   email: EmailProviderData;
   username: UsernameProviderData;
