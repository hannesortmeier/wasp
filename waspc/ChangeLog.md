--- conflicted
+++ resolved
@@ -1,12 +1,6 @@
 # Changelog
-
-## v0.8.1
-
-<<<<<<< HEAD
-### Remove npm version constraint
-We are removing the requirement for a specific npm version to enable following the Node.js LTS releases (Node.js LTS releases sometimes bump the major `npm` version).
-We are still requiring Node.js to be version 18, but the `npm` version can be anything and for most of Wasp users it will be the version that comes with Node.js.
-=======
+## v0.8.2
+
 ### Bug fixes
 - Fixes a file lock error that kills CLI when changing entities with `wasp start` running on newer Macs.
 
@@ -72,7 +66,7 @@
 type Payload = Pick<Task, 'isDone'>;
 
 // Use the type parameters specify the Query's argument and return types.
-const getTasks: GetTasks<Payload, Task[]> = (args, context) => { 
+const getTasks: GetTasks<Payload, Task[]> = (args, context) => {
   // Thanks to the definition in your .wasp file, the compiler knows the type of
   // `context` (and that it contains the `Task` entity).
   //
@@ -90,7 +84,12 @@
 wasp uninstall
 ```
 It will remove all of the Wasp binaries and data from your system.
->>>>>>> 2327a8f9
+
+## v0.8.1
+
+### Remove npm version constraint
+We are removing the requirement for a specific npm version to enable following the Node.js LTS releases (Node.js LTS releases sometimes bump the major `npm` version).
+We are still requiring Node.js to be version 18, but the `npm` version can be anything and for most of Wasp users it will be the version that comes with Node.js.
 
 ## v0.8.0
 
